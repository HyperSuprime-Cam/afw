--- conflicted
+++ resolved
@@ -134,23 +134,16 @@
     }
     /// Return the Detector's footprint without applying any rotations that were used when inserting
     /// it into its parent (e.g. Raft)
-    virtual afwImage::BBox getAllPixelsNoRotation(bool isTrimmed=true) const;
+    virtual lsst::afw::geom::BoxI getAllPixelsNoRotation(bool isTrimmed=true) const;
     //
     // Geometry of Detector --- i.e. mm not pixels
     //
     /// Set the central pixel
     void setCenterPixel(
-<<<<<<< HEAD
-            lsst::afw::geom::Point2I const& centerPixel ///< the pixel \e defined to be the detector's centre
+            lsst::afw::geom::Point2D const& centerPixel ///< the pixel \e defined to be the detector's centre
                        ) { _centerPixel = centerPixel; }
     /// Return the central pixel
-    lsst::afw::geom::Point2I getCenterPixel() const { return _centerPixel; }
-=======
-            afwGeom::Point2D const& centerPixel ///< the pixel \e defined to be the detector's centre
-                       ) { _centerPixel = centerPixel; }
-    /// Return the central pixel
-    afwGeom::Point2D getCenterPixel() const { return _centerPixel; }
->>>>>>> 246b6dd2
+    lsst::afw::geom::Point2D getCenterPixel() const { return _centerPixel; }
 
     virtual void setOrientation(Orientation const& orientation);
     /// Return the Detector's Orientation
@@ -163,23 +156,13 @@
     //
     // Translate between physical positions in mm to pixels
     //
-<<<<<<< HEAD
-    virtual lsst::afw::geom::Point2I getPixelFromPosition(lsst::afw::geom::Point2D const& pos) const;
-    virtual lsst::afw::geom::Point2I getIndexFromPosition(lsst::afw::geom::Point2D const& pos) const;
-
-    lsst::afw::geom::Point2D getPositionFromPixel(lsst::afw::geom::Point2I const& pix) const;
-    lsst::afw::geom::Point2D getPositionFromPixel(lsst::afw::geom::Point2I const& pix, bool const isTrimmed) const;
-    virtual lsst::afw::geom::Point2D getPositionFromIndex(lsst::afw::geom::Point2I const& pix) const;
-    virtual lsst::afw::geom::Point2D getPositionFromIndex(lsst::afw::geom::Point2I const& pix, bool const isTrimmed) const;
-=======
-    virtual afwGeom::Point2D getPixelFromPosition(afwGeom::Point2D const& pos) const;
-    virtual afwGeom::Point2D getIndexFromPosition(afwGeom::Point2D const& pos) const;
-
-    afwGeom::Point2D getPositionFromPixel(afwGeom::Point2D const& pix) const;
-    afwGeom::Point2D getPositionFromPixel(afwGeom::Point2D const& pix, bool const isTrimmed) const;
-    virtual afwGeom::Point2D getPositionFromIndex(afwGeom::Point2D const& pix) const;
-    virtual afwGeom::Point2D getPositionFromIndex(afwGeom::Point2D const& pix, bool const isTrimmed) const;
->>>>>>> 246b6dd2
+    virtual lsst::afw::geom::Point2D getPixelFromPosition(lsst::afw::geom::Point2D const& pos) const;
+    virtual lsst::afw::geom::Point2D getIndexFromPosition(lsst::afw::geom::Point2D const& pos) const;
+
+    lsst::afw::geom::Point2D getPositionFromPixel(lsst::afw::geom::Point2D const& pix) const;
+    lsst::afw::geom::Point2D getPositionFromPixel(lsst::afw::geom::Point2D const& pix, bool const isTrimmed) const;
+    virtual lsst::afw::geom::Point2D getPositionFromIndex(lsst::afw::geom::Point2D const& pix) const;
+    virtual lsst::afw::geom::Point2D getPositionFromIndex(lsst::afw::geom::Point2D const& pix, bool const isTrimmed) const;
     
     virtual void shift(int dx, int dy);
     //
@@ -209,11 +192,7 @@
     lsst::afw::geom::Box2I _allPixels;          // Bounding box of all the Detector's pixels
     bool _hasTrimmablePixels;           // true iff Detector has pixels that can be trimmed (e.g. a CCD)
     double _pixelSize;                  // Size of a pixel in mm
-<<<<<<< HEAD
-    lsst::afw::geom::Point2I _centerPixel;      // the pixel defined to be the centre of the Detector
-=======
-    afwGeom::Point2D _centerPixel;      // the pixel defined to be the centre of the Detector
->>>>>>> 246b6dd2
+    lsst::afw::geom::Point2D _centerPixel;      // the pixel defined to be the centre of the Detector
     Orientation _orientation;           // orientation of this Detector
     lsst::afw::geom::Point2D _center;           // position of _centerPixel (mm)
     lsst::afw::geom::Extent2D _size;            // Size in mm of this Detector
@@ -238,7 +217,7 @@
             lsst::afw::geom::Box2I const& bbox,         ///< the BBox to rotate
             int n90,                            ///< number of 90-degree anti-clockwise turns to make
             lsst::afw::geom::Extent2I const& dimensions ///< The size of the region wherein bbox dwells
-                                 );
+    );
 }
     
 }}}
