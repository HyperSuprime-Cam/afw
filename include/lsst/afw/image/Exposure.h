// -*- LSST-C++ -*- // fixed format comment for emacs

/* 
 * LSST Data Management System
 * Copyright 2008, 2009, 2010 LSST Corporation.
 * 
 * This product includes software developed by the
 * LSST Project (http://www.lsst.org/).
 *
 * This program is free software: you can redistribute it and/or modify
 * it under the terms of the GNU General Public License as published by
 * the Free Software Foundation, either version 3 of the License, or
 * (at your option) any later version.
 * 
 * This program is distributed in the hope that it will be useful,
 * but WITHOUT ANY WARRANTY; without even the implied warranty of
 * MERCHANTABILITY or FITNESS FOR A PARTICULAR PURPOSE.  See the
 * GNU General Public License for more details.
 * 
 * You should have received a copy of the LSST License Statement and 
 * the GNU General Public License along with this program.  If not, 
 * see <http://www.lsstcorp.org/LegalNotices/>.
 */
 
/**
  * @file
  *
  * @brief Declaration of the templated Exposure Class for LSST.
  *
  * Create an Exposure from a lsst::afw::image::MaskedImage.
  *
  * @ingroup afw
  *
  * @author Nicole M. Silvestri, University of Washington
  *
  * Contact: nms@astro.washington.edu
  *
  * Created on: Mon Apr 23 1:01:14 2007
  *
  * @version 
  */

#ifndef LSST_AFW_IMAGE_EXPOSURE_H
#define LSST_AFW_IMAGE_EXPOSURE_H

#include "boost/cstdint.hpp"
#include "boost/shared_ptr.hpp"
#include "boost/make_shared.hpp"

#include "lsst/base.h"
#include "lsst/daf/base.h"
#include "lsst/afw/image/MaskedImage.h"
<<<<<<< HEAD
#include "lsst/afw/image/Wcs.h"
#include "lsst/afw/image/TanWcs.h"
=======
>>>>>>> 3f057678
#include "lsst/afw/image/Filter.h"

namespace lsst {
namespace afw {
<<<<<<< HEAD
=======

>>>>>>> 3f057678
namespace cameraGeom {
    class Detector;
}

namespace detection {
    class Psf;
}

namespace formatters {
    template<typename ImageT, typename MaskT, typename VarianceT> class ExposureFormatter;
}

namespace image {

    class Calib;
    class Wcs;

/// A class to contain the data, WCS, and other information needed to describe an %image of the sky
template<typename ImageT, typename MaskT=lsst::afw::image::MaskPixel,
         typename VarianceT=lsst::afw::image::VariancePixel>
class Exposure : public lsst::daf::base::Persistable,
                 public lsst::daf::base::Citizen {
public:
    typedef MaskedImage<ImageT, MaskT, VarianceT> MaskedImageT;
    typedef boost::shared_ptr<Exposure> Ptr;
    typedef boost::shared_ptr<Exposure const> ConstPtr;
    
    // Class Constructors and Destructor
    explicit Exposure(
        unsigned int width, unsigned int height, 
        CONST_PTR(Wcs) wcs = CONST_PTR(Wcs)()
    );

    explicit Exposure(
        lsst::afw::geom::Extent2I const & dimensions=lsst::afw::geom::Extent2I(),
        CONST_PTR(Wcs) wcs = CONST_PTR(Wcs)()
    );

    explicit Exposure(
        lsst::afw::geom::Box2I const & bbox,
        CONST_PTR(Wcs) wcs = CONST_PTR(Wcs)()
    );

    explicit Exposure(MaskedImageT & maskedImage,
                      CONST_PTR(Wcs) wcs = CONST_PTR(Wcs)());

    explicit Exposure(
        std::string const &baseName, 
        int const hdu=0, 
        geom::Box2I const& bbox=geom::Box2I(), 
        ImageOrigin const origin=LOCAL,
        bool const conformMasks=false
    );
    
    explicit Exposure(
        char **ramFile,
        size_t *ramFileLen,
        int const hdu=0, 
        geom::Box2I const& bbox=geom::Box2I(), 
        ImageOrigin const origin=LOCAL, 
        bool const conformMasks=false
    );
    
    Exposure(
        Exposure const &src, 
        bool const deep=false
    );

    Exposure(
        Exposure const &src, 
        lsst::afw::geom::Box2I const& bbox, 
        ImageOrigin const origin=LOCAL, 
        bool const deep=false
    );

    /// generalised copy constructor; defined here in the header so that the compiler can instantiate
    /// N(N-1)/2 conversions between N ImageBase types.
    ///
    /// We only support converting the Image part
    template<typename OtherPixelT>
    Exposure(Exposure<OtherPixelT, MaskT, VarianceT> const& rhs, //!< Input Exposure
             const bool deep        //!< Must be true; needed to disambiguate
    ) :
        lsst::daf::base::Citizen(typeid(this)),
        _maskedImage(rhs.getMaskedImage(), deep),
        _wcs(_cloneWcs(rhs.getWcs())),
        _detector(rhs.getDetector()),
        _filter(rhs.getFilter()),
        _calib(_cloneCalib(rhs.getCalib())),
        _psf(_clonePsf(rhs.getPsf()))
    {
        if (not deep) {
            throw LSST_EXCEPT(lsst::pex::exceptions::InvalidParameterException,
                              "Exposure's converting copy constructor must make a deep copy");
        }

        setMetadata(deep ? rhs.getMetadata()->deepCopy() : rhs.getMetadata());
    }

    virtual ~Exposure(); 

    // Get Members
    /// Return the MaskedImage
    MaskedImageT getMaskedImage() { return _maskedImage; }
    /// Return the MaskedImage
    MaskedImageT getMaskedImage() const { return _maskedImage; }

    CONST_PTR(Wcs) getWcs() const { return _wcs; }
    /// Return the Exposure's Detector information
<<<<<<< HEAD
    PTR(lsst::afw::cameraGeom::Detector) getDetector() const { return _detector; }
=======
    CONST_PTR(lsst::afw::cameraGeom::Detector) getDetector() const { return _detector; }
>>>>>>> 3f057678
    /// Return the Exposure's filter
    Filter getFilter() const { return _filter; }
    /// Return flexible metadata
    lsst::daf::base::PropertySet::Ptr getMetadata() const { return _metadata; }
    void setMetadata(lsst::daf::base::PropertySet::Ptr metadata) { _metadata = metadata; }

    /// Return the Exposure's width
    int getWidth() const { return _maskedImage.getWidth(); }
    /// Return the Exposure's height
    int getHeight() const { return _maskedImage.getHeight(); }
    /// Return the Exposure's size
    geom::Extent2I getDimensions() const { return _maskedImage.getDimensions(); }
    
    /**
     * Return the Exposure's row-origin
     *
     * \sa getXY0()
     */
    int getX0() const { return _maskedImage.getX0(); }
    /**
     * Return the Exposure's column-origin
     *
     * \sa getXY0()
     */
    int getY0() const { return _maskedImage.getY0(); }

    /**
     * Return the Exposure's origin
     *
     * This will usually be (0, 0) except for images created using the
     * <tt>Exposure(fileName, hdu, BBox, mode)</tt> ctor or <tt>Exposure(Exposure, BBox)</tt> cctor
     * The origin can be reset with \c setXY0
     */
    geom::Point2I getXY0() const { return _maskedImage.getXY0(); }

    geom::Box2I getBBox(ImageOrigin const origin=LOCAL) const {
        return _maskedImage.getBBox(origin);
    }
    /**
     * Set the Exposure's origin (including correcting the Wcs)
     *
     * The origin is usually set by the constructor, so you shouldn't need this function
     *
     * \note There are use cases (e.g. memory overlays) that may want to set these values, but
     * don't do so unless you are an Expert.
     */
    void setXY0(geom::Point2I const & origin);

    // Set Members
    void setMaskedImage(MaskedImageT &maskedImage);
    void setWcs(PTR(Wcs) wcs) { _wcs = wcs; }
    /// Set the Exposure's Detector information
<<<<<<< HEAD
    void setDetector(PTR(lsst::afw::cameraGeom::Detector) detector) { _detector = detector; }
=======
    void setDetector(CONST_PTR(lsst::afw::cameraGeom::Detector) detector) { _detector = detector; }
>>>>>>> 3f057678
    /// Set the Exposure's filter
    void setFilter(Filter const& filter) { _filter = filter; }
    /// Set the Exposure's Calib object
    void setCalib(PTR(Calib) calib) { _calib = calib; }
    /// Return the Exposure's Calib object
    PTR(Calib) getCalib() { return _calib; }
    /// Return the Exposure's Calib object
    CONST_PTR(Calib) getCalib() const { return _calib; }
    /// Set the Exposure's Psf
    void setPsf(CONST_PTR(lsst::afw::detection::Psf) psf) { _psf = _clonePsf(psf); }

    /// Return the Exposure's Psf object
    PTR(lsst::afw::detection::Psf) getPsf() { return _psf; }
    /// Return the Exposure's Psf object
    CONST_PTR(lsst::afw::detection::Psf) getPsf() const { return _psf; }
    
    /// Does this Exposure have a Psf?
    bool hasPsf() const { return static_cast<bool>(_psf); }

    /// Does this Exposure have a Wcs?
    bool hasWcs() const { return static_cast<bool>(_wcs); }
    
    // FITS
    void writeFits(std::string const &expOutFile) const;
    void writeFits(char **ramFile, size_t *ramFileLen) const;
    
private:
    LSST_PERSIST_FORMATTER(lsst::afw::formatters::ExposureFormatter<ImageT, MaskT, VarianceT>)
    
    /// Finish initialization after constructing from a FITS file
    void postFitsCtorInit(lsst::daf::base::PropertySet::Ptr metadata);

    lsst::daf::base::PropertySet::Ptr generateOutputMetadata() const;    //Used by writeFits()

    MaskedImageT _maskedImage;             
<<<<<<< HEAD
    Wcs::Ptr _wcs;
    PTR(cameraGeom::Detector) _detector;
=======
    PTR(Wcs) _wcs;
    CONST_PTR(lsst::afw::cameraGeom::Detector) _detector;
>>>>>>> 3f057678
    Filter _filter;
    PTR(Calib) _calib;
    PTR(lsst::afw::detection::Psf) _psf;
    lsst::daf::base::PropertySet::Ptr _metadata;

    static PTR(lsst::afw::detection::Psf) _clonePsf(CONST_PTR(lsst::afw::detection::Psf) psf);
    static PTR(Calib) _cloneCalib(CONST_PTR(Calib) calib);
    static PTR(Wcs) _cloneWcs(CONST_PTR(Wcs) wcs);
};

/**
 * A function to return an Exposure of the correct type (cf. std::make_pair)
 */
template <typename ImagePixelT, typename MaskPixelT, typename VariancePixelT>
typename Exposure<ImagePixelT, MaskPixelT, VariancePixelT>::Ptr makeExposure(
    MaskedImage<ImagePixelT, MaskPixelT, VariancePixelT> & mimage, ///< the Exposure's image
    CONST_PTR(Wcs) wcs = CONST_PTR(Wcs)() ///< the Exposure's WCS
) {
    return typename Exposure<ImagePixelT, MaskPixelT, VariancePixelT>::Ptr(
        new Exposure<ImagePixelT, MaskPixelT, VariancePixelT>(mimage, wcs));
}

}}} // lsst::afw::image

#endif // LSST_AFW_IMAGE_EXPOSURE_H<|MERGE_RESOLUTION|>--- conflicted
+++ resolved
@@ -50,19 +50,11 @@
 #include "lsst/base.h"
 #include "lsst/daf/base.h"
 #include "lsst/afw/image/MaskedImage.h"
-<<<<<<< HEAD
-#include "lsst/afw/image/Wcs.h"
-#include "lsst/afw/image/TanWcs.h"
-=======
->>>>>>> 3f057678
 #include "lsst/afw/image/Filter.h"
 
 namespace lsst {
 namespace afw {
-<<<<<<< HEAD
-=======
-
->>>>>>> 3f057678
+
 namespace cameraGeom {
     class Detector;
 }
@@ -172,11 +164,7 @@
 
     CONST_PTR(Wcs) getWcs() const { return _wcs; }
     /// Return the Exposure's Detector information
-<<<<<<< HEAD
-    PTR(lsst::afw::cameraGeom::Detector) getDetector() const { return _detector; }
-=======
     CONST_PTR(lsst::afw::cameraGeom::Detector) getDetector() const { return _detector; }
->>>>>>> 3f057678
     /// Return the Exposure's filter
     Filter getFilter() const { return _filter; }
     /// Return flexible metadata
@@ -229,11 +217,7 @@
     void setMaskedImage(MaskedImageT &maskedImage);
     void setWcs(PTR(Wcs) wcs) { _wcs = wcs; }
     /// Set the Exposure's Detector information
-<<<<<<< HEAD
-    void setDetector(PTR(lsst::afw::cameraGeom::Detector) detector) { _detector = detector; }
-=======
     void setDetector(CONST_PTR(lsst::afw::cameraGeom::Detector) detector) { _detector = detector; }
->>>>>>> 3f057678
     /// Set the Exposure's filter
     void setFilter(Filter const& filter) { _filter = filter; }
     /// Set the Exposure's Calib object
@@ -269,13 +253,8 @@
     lsst::daf::base::PropertySet::Ptr generateOutputMetadata() const;    //Used by writeFits()
 
     MaskedImageT _maskedImage;             
-<<<<<<< HEAD
-    Wcs::Ptr _wcs;
-    PTR(cameraGeom::Detector) _detector;
-=======
     PTR(Wcs) _wcs;
     CONST_PTR(lsst::afw::cameraGeom::Detector) _detector;
->>>>>>> 3f057678
     Filter _filter;
     PTR(Calib) _calib;
     PTR(lsst::afw::detection::Psf) _psf;
