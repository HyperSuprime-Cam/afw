// -*- lsst-c++ -*-
/**
 * @file Stack.cc
 * @brief Provide functions to stack images
 * @ingroup stack
 * @author Steve Bickerton
 *
 */
#include <vector>
#include "boost/shared_ptr.hpp"

#include "lsst/pex/exceptions.h"
#include "lsst/afw/math/Stack.h"
#include "lsst/afw/math/MaskedVector.h"

namespace afwImage = lsst::afw::image;
namespace afwMath  = lsst::afw::math;
namespace ex    = lsst::pex::exceptions;


namespace {
    
/*
 * A function to load values from the weight vector into the variance plane of the pixelSet.
 */
template <typename PixelT>    
void loadVariance(std::vector<PixelT> const &wvector, afwMath::MaskedVector<PixelT> &pixelSet) {
    unsigned int j = 0;
    for (typename std::vector<PixelT>::const_iterator pVec = wvector.begin();
         pVec != wvector.end(); ++pVec) {
        (*pixelSet.getVariance())(j, 0) = static_cast<afwImage::VariancePixel>(*pVec);
        ++j;
    }
}

/*
 * A bit counter (to make sure that only one type of statistics has been requested)
 */
int bitcount(unsigned int x)
{
    int b;
    for (b = 0; x != 0; x >>= 1) {
        if (x & 01) {
            b++;
        }
    }
    return b;
}

/*
 * Check that only one type of statistics has been requested.
 */
void checkOnlyOneFlag(unsigned int flags) {
    if (bitcount(flags) != 1) {
        throw LSST_EXCEPT(ex::InvalidParameterException,
                          "Requested more than one type of statistic to make the image stack.");
                          
    }
    
}
    
} // end anonymous namespace






/****************************************************************************
 *
 * stack MaskedImages
 *
 ****************************************************************************/

namespace {
    
/*
 * A function to handle MaskedImage stacking
 */
    
template<typename PixelT, bool UseVariance>
typename afwImage::MaskedImage<PixelT>::Ptr computeMaskedImageStack(
                             std::vector<typename afwImage::MaskedImage<PixelT>::Ptr > const &images,
                             afwMath::Property flags,               
                             afwMath::StatisticsControl const& sctrl,
                             std::vector<PixelT> const &wvector
                                                          ) {

    // create the image to be returned
    typedef afwImage::MaskedImage<PixelT> Image;
    typename Image::Ptr imgStack(new Image(images[0]->getDimensions()));

    
    // get a list of row_begin iterators
    typedef typename afwImage::MaskedImage<PixelT>::x_iterator x_iterator;
    std::vector<x_iterator> rows;
    rows.reserve(images.size());

    // get a list to contain a pixel from x,y for each image
    afwMath::MaskedVector<PixelT> pixelSet(images.size());
    afwMath::StatisticsControl sctrlTmp(sctrl);

    // if we're forcing the user variances ...
    if (UseVariance) {
        sctrlTmp.setWeighted(true);
        sctrlTmp.setMultiplyWeights(true);
        loadVariance(wvector, pixelSet); // put them in the variance vector
    }

    // loop over x,y ... the loop over the stack to fill pixelSet
    // - get the stats on pixelSet and put the value in the output image at x,y
    for (int y = 0; y != imgStack->getHeight(); ++y) {

        for (unsigned int i = 0; i < images.size(); ++i) {
            x_iterator ptr = images[i]->row_begin(y);
            if (y == 0) {
                rows.push_back(ptr);
            } else {
                rows[i] = ptr;
            }
        }

        for (x_iterator ptr = imgStack->row_begin(y), end = imgStack->row_end(y); ptr != end; ++ptr) {
            typename afwMath::MaskedVector<PixelT>::iterator psPtr = pixelSet.begin();
            afwImage::MaskPixel msk(0x0);
            for (unsigned int i = 0; i < images.size(); ++i, ++psPtr) {
                afwImage::MaskPixel mskTmp = rows[i].mask();
                psPtr.value() = rows[i].image();
                psPtr.mask()  = mskTmp;

                // if we're not using the wvector weights, use the variance plane.
                if (! UseVariance) {
                    psPtr.variance() = rows[i].variance();
                }

                msk |= mskTmp;
                
                ++rows[i];
            }
            afwMath::Statistics stat = afwMath::makeStatistics(pixelSet, flags, sctrlTmp);
            
            PixelT variance = stat.getError()*stat.getError();
            *ptr = typename afwImage::MaskedImage<PixelT>::Pixel(stat.getValue(), msk, variance);
        }
    }

    return imgStack;

}
    
} // end anonymous namespace


/**
 * @brief A function to compute some statistics of a stack of Masked Images
 * @relates Statistics
 *
 * All the work is done in the function comuteMaskedImageStack.
 * A boolean template variable has been used to allow the compiler to generate the different instantiations
 *   to handle cases when we are, or are not, dealing with the variance plane.
 */
template<typename PixelT>
typename afwImage::MaskedImage<PixelT>::Ptr afwMath::statisticsStack(
        std::vector<typename afwImage::MaskedImage<PixelT>::Ptr > &images,
        afwMath::Property flags,               
        afwMath::StatisticsControl const& sctrl,
        std::vector<PixelT> const &wvector
                                                              ) {

    checkOnlyOneFlag(flags);

    // if we're going to use constant weights 
    if ( wvector.size() == images.size() ) {
        return computeMaskedImageStack<PixelT, true>(images, flags, sctrl, wvector);
        
    // if we're weighting by the pixel variance        
    } else if ( wvector.size() == 0 ) {
        return computeMaskedImageStack<PixelT, false>(images, flags, sctrl, wvector);
        
    // Fail if the number weights isn't the same as the number of images to be weighted.
    } else {
        throw LSST_EXCEPT(ex::InvalidParameterException,
                          "Weight vector must have same length as number of MaskedImages to be stacked.");
    }
}





/****************************************************************************
 *
 * stack Images
 *
 * All the work is done in the function comuteImageStack.
 * A boolean template variable has been used to allow the compiler to generate the different instantiations
 *   to handle cases when we are, or are not, dealing with the variance plane.
 *
 ****************************************************************************/


namespace {
/***********************************************************************************/
/*
 * A function to compute some statistics of a stack of regular images
 */
template<typename PixelT, bool UseVariance>
typename afwImage::Image<PixelT>::Ptr computeImageStack(
        std::vector<typename afwImage::Image<PixelT>::Ptr > &images,  
        afwMath::Property flags,               
        afwMath::StatisticsControl const& sctrl,
        std::vector<PixelT> const &wvector
                                                        ) {

    // create the image to be returned
    typedef afwImage::Image<PixelT> Image;
    typename Image::Ptr imgStack(new Image(images[0]->getDimensions(), 0.0));

    afwMath::StatisticsControl sctrlTmp(sctrl);
    afwMath::MaskedVector<typename Image::Pixel> pixelSet(images.size());

    // set the mask to be an infinite iterator
    afwMath::MaskImposter<afwImage::MaskPixel> msk;

    // if we're going to use contant weights
    if ( UseVariance ) {
        sctrlTmp.setWeighted(true);
        sctrlTmp.setMultiplyWeights(true);
        // copy the weights in to the variance vector
        loadVariance(wvector, pixelSet);
    }
        
    // get the desired statistic
    for (int y = 0; y != imgStack->getHeight(); ++y) {
        for (int x = 0; x != imgStack->getWidth(); ++x) {
            for (unsigned int i = 0; i != images.size(); ++i) {
                (*pixelSet.getImage())(i, 0) = (*images[i])(x, y);
            }
            if (UseVariance) {
                afwMath::Statistics stat =
                    afwMath::makeStatistics(*pixelSet.getImage(), msk, *pixelSet.getVariance(),
                                         flags, sctrlTmp);
                (*imgStack)(x, y) = stat.getValue();
            } else {
                afwMath::Statistics stat = afwMath::makeStatistics(pixelSet, flags, sctrlTmp);
                (*imgStack)(x, y) = stat.getValue();
            }
        }
    }

    return imgStack;
}

} // end anonymous namespace


/**
 * @brief A function to compute some statistics of a stack of regular images
 * @relates Statistics
 */
template<typename PixelT>
typename afwImage::Image<PixelT>::Ptr afwMath::statisticsStack(
        std::vector<typename afwImage::Image<PixelT>::Ptr > &images,  
        afwMath::Property flags,               
        afwMath::StatisticsControl const& sctrl,
        std::vector<PixelT> const &wvector
                                                        ) {

    checkOnlyOneFlag(flags);

    // if we're going to use contant weights
    if ( wvector.size() == images.size() ) {
        return computeImageStack<PixelT, true>(images, flags, sctrl, wvector);
        
    } else if ( wvector.size() == 0 ) {
        return computeImageStack<PixelT, false>(images, flags, sctrl, wvector);

    // Fail if the number weights isn't the same as the number of images to be weighted.
    } else {
        throw LSST_EXCEPT(ex::InvalidParameterException,
                          "Weight vector must have same length as number of Images to be stacked.");
    }

}





/****************************************************************************
 *
 * stack VECTORS
 *
 ****************************************************************************/

namespace {

/**********************************************************************************/
/*
 * A function to compute some statistics of a stack of vectors
 */
template<typename PixelT, bool UseVariance>
typename boost::shared_ptr<std::vector<PixelT> > computeVectorStack(
        std::vector<boost::shared_ptr<std::vector<PixelT> > > &vectors,  
        afwMath::Property flags,               
        afwMath::StatisticsControl const& sctrl,
        std::vector<PixelT> const &wvector
                                                                      ) {

    // create the image to be returned
    typedef std::vector<PixelT> Vect;
    typename boost::shared_ptr<Vect> vecStack(new Vect(vectors[0]->size(), 0.0));

    afwMath::MaskedVector<PixelT> pixelSet(vectors.size()); // values from a given pixel of each image

    afwMath::StatisticsControl sctrlTmp(sctrl);
    // set the mask to be an infinite iterator
    afwMath::MaskImposter<image::MaskPixel> msk;
    
    // Use constant weights for each layer
    if ( UseVariance ) {
        sctrlTmp.setWeighted(true);
        sctrlTmp.setMultiplyWeights(true);
        // copy the weights in to the variance vector
        loadVariance(wvector, pixelSet);
    }
    
    // collect elements from the stack into the MaskedVector to do stats
    for (unsigned int x = 0; x < vectors[0]->size(); ++x) {
        typename afwMath::MaskedVector<PixelT>::iterator psPtr = pixelSet.begin();
        for (unsigned int i = 0; i < vectors.size(); ++i, ++psPtr) {
            psPtr.value() = (*vectors[i])[x];
        }
        if (UseVariance) {
            afwMath::Statistics stat = afwMath::makeStatistics(*pixelSet.getImage(), msk,
                                                               *pixelSet.getVariance(),
                                                               flags, sctrlTmp);
            (*vecStack)[x] = stat.getValue(flags);
        } else {
            afwMath::Statistics stat = afwMath::makeStatistics(pixelSet, flags, sctrlTmp);
            (*vecStack)[x] = stat.getValue(flags);
        }
    }

    return vecStack;
}

} // end anonymous namespace


/**
 * @brief A function to handle stacking a vector of vectors
 * @relates Statistics
 *
 * All the work is done in the function comuteVectorStack.
 * A boolean template variable has been used to allow the compiler to generate the different instantiations
 *   to handle cases when we are, or are not, dealing with the variance plane.
 */
template<typename PixelT>
typename boost::shared_ptr<std::vector<PixelT> > afwMath::statisticsStack(
        std::vector<boost::shared_ptr<std::vector<PixelT> > > &vectors,  
        afwMath::Property flags,               
        afwMath::StatisticsControl const& sctrl,
        std::vector<PixelT> const &wvector
                                                                      ) {

    checkOnlyOneFlag(flags);

    // Use constant weights for each layer
    if ( wvector.size() == vectors.size() ) {
        return computeVectorStack<PixelT, true>(vectors, flags, sctrl, wvector);
    // Use no weights.
    } else if ( wvector.size() == 0 ) {
        return computeVectorStack<PixelT, false>(vectors, flags, sctrl, wvector);
    // Fail if the number weights isn't the same as the number of vectors to be weighted.
    } else {
        throw LSST_EXCEPT(ex::InvalidParameterException,
                          "Weight vector must have same length as number of vectors to be stacked.");
    }
}



/**************************************************************************
 *
 * XY row column stacking
 *
 **************************************************************************/



/**
 * @brief A function to collapse a maskedImage to a one column image
 * @relates Statistics
 *
 *
 */
template<typename PixelT>
typename afwImage::MaskedImage<PixelT>::Ptr afwMath::statisticsStack(
        afwImage::Image<PixelT> const &image,  
        afwMath::Property flags,               
        char dimension,
        afwMath::StatisticsControl const& sctrl
                                                                 ) {


    int x0 = image.getX0();
    int y0 = image.getY0();
    typedef afwImage::MaskedImage<PixelT> MImage;
    typename MImage::Ptr imgOut;

    // do each row or column, one at a time
    // - create a subimage with a bounding box, and get the stats and assign the value to the output image
    if (dimension == 'x') {
        imgOut = typename MImage::Ptr(new MImage(1, image.getHeight()));
        int y = 0;
        typename MImage::y_iterator oEnd = imgOut->col_end(0);
        for (typename MImage::y_iterator oPtr = imgOut->col_begin(0); oPtr != oEnd; ++oPtr, ++y) {
            afwImage::BBox bbox = afwImage::BBox(afwImage::PointI(x0, y), image.getWidth(), 1);
            afwImage::Image<PixelT> subImage(image, bbox);
            afwMath::Statistics stat = makeStatistics(subImage, flags | afwMath::ERRORS, sctrl);
            *oPtr = typename afwImage::MaskedImage<PixelT>::Pixel(stat.getValue(), 0x0, 
                                                                  stat.getError()*stat.getError());
        }

    } else if (dimension == 'y') {
        imgOut = typename MImage::Ptr(new MImage(image.getWidth(), 1));
        int x = 0;
        typename MImage::x_iterator oEnd = imgOut->row_end(0);
        for (typename MImage::x_iterator oPtr = imgOut->row_begin(0); oPtr != oEnd; ++oPtr, ++x) {
            afwImage::BBox bbox = afwImage::BBox(afwImage::PointI(x, y0), 1, image.getHeight());
            afwImage::Image<PixelT> subImage(image, bbox);
            afwMath::Statistics stat = makeStatistics(subImage, flags | afwMath::ERRORS, sctrl);
            *oPtr = typename afwImage::MaskedImage<PixelT>::Pixel(stat.getValue(), 0x0, 
                                                                  stat.getError()*stat.getError());
        }
    } else {
        throw LSST_EXCEPT(ex::InvalidParameterException,
                          "Can only run statisticsStack in x or y for single image.");
    }

    return imgOut;
}

/**
 * @brief A function to collapse a maskedImage to a one column image
 * @relates Statistics
 *
 *
 */
template<typename PixelT>
typename afwImage::MaskedImage<PixelT>::Ptr afwMath::statisticsStack(
        afwImage::MaskedImage<PixelT> const &image,  
        afwMath::Property flags,               
        char dimension,
        afwMath::StatisticsControl const& sctrl
                                                                 ) {


    int x0 = image.getX0();
    int y0 = image.getY0();
    typedef afwImage::MaskedImage<PixelT> MImage;
    typename MImage::Ptr imgOut;

    // do each row or column, one at a time
    // - create a subimage with a bounding box, and get the stats and assign the value to the output image
    if (dimension == 'x') {
        imgOut = typename MImage::Ptr(new MImage(1, image.getHeight()));
        int y = 0;
        typename MImage::y_iterator oEnd = imgOut->col_end(0);
        for (typename MImage::y_iterator oPtr = imgOut->col_begin(0); oPtr != oEnd; ++oPtr, ++y) {
            afwImage::BBox bbox = afwImage::BBox(afwImage::PointI(x0, y), image.getWidth(), 1);
            afwImage::MaskedImage<PixelT> subImage(image, bbox);
            afwMath::Statistics stat = makeStatistics(subImage, flags | afwMath::ERRORS, sctrl);
            *oPtr = typename afwImage::MaskedImage<PixelT>::Pixel(stat.getValue(), 0x0, 
                                                                  stat.getError()*stat.getError());
        }

    } else if (dimension == 'y') {
        imgOut = typename MImage::Ptr(new MImage(image.getWidth(), 1));
        int x = 0;
        typename MImage::x_iterator oEnd = imgOut->row_end(0);
        for (typename MImage::x_iterator oPtr = imgOut->row_begin(0); oPtr != oEnd; ++oPtr, ++x) {
            afwImage::BBox bbox = afwImage::BBox(afwImage::PointI(x, y0), 1, image.getHeight());
            afwImage::MaskedImage<PixelT> subImage(image, bbox);
            afwMath::Statistics stat = makeStatistics(subImage, flags | afwMath::ERRORS, sctrl);
            *oPtr = typename afwImage::MaskedImage<PixelT>::Pixel(stat.getValue(), 0x0, 
                                                                  stat.getError()*stat.getError());
        }
    } else {
        throw LSST_EXCEPT(ex::InvalidParameterException,
                          "Can only run statisticsStack in x or y for single image.");
    }

    return imgOut;
}






/*
 * Explicit Instantiations
 *
 */
#define INSTANTIATE_STACKS(TYPE) \
    template afwImage::Image<TYPE>::Ptr afwMath::statisticsStack<TYPE>( \
            std::vector<afwImage::Image<TYPE>::Ptr > &images, \
            afwMath::Property flags, \
            afwMath::StatisticsControl const& sctrl,    \
            std::vector<TYPE> const &wvector);                          \
    template afwImage::MaskedImage<TYPE>::Ptr afwMath::statisticsStack<TYPE>( \
            std::vector<afwImage::MaskedImage<TYPE>::Ptr > &images, \
            afwMath::Property flags, \
            afwMath::StatisticsControl const& sctrl,    \
            std::vector<TYPE> const &wvector);                          \
    template boost::shared_ptr<std::vector<TYPE> > afwMath::statisticsStack<TYPE>( \
            std::vector<boost::shared_ptr<std::vector<TYPE> > > &vectors, \
<<<<<<< HEAD
            lsst::afw::math::Property flags, \
            lsst::afw::math::StatisticsControl const& sctrl,    \
            std::vector<TYPE> const &wvector);
=======
            afwMath::Property flags, \
            afwMath::StatisticsControl const& sctrl,    \
            std::vector<TYPE> const &wvector); \
    template afwImage::MaskedImage<TYPE>::Ptr afwMath::statisticsStack( \
            afwImage::Image<TYPE> const &image, \
            afwMath::Property flags,                    \
            char dimension,                                     \
            afwMath::StatisticsControl const& sctrl); \
    template afwImage::MaskedImage<TYPE>::Ptr afwMath::statisticsStack( \
            afwImage::MaskedImage<TYPE> const &image, \
            afwMath::Property flags,                    \
            char dimension,                                     \
            afwMath::StatisticsControl const& sctrl);
>>>>>>> 418deefa

INSTANTIATE_STACKS(double)
INSTANTIATE_STACKS(float)<|MERGE_RESOLUTION|>--- conflicted
+++ resolved
@@ -517,11 +517,6 @@
             std::vector<TYPE> const &wvector);                          \
     template boost::shared_ptr<std::vector<TYPE> > afwMath::statisticsStack<TYPE>( \
             std::vector<boost::shared_ptr<std::vector<TYPE> > > &vectors, \
-<<<<<<< HEAD
-            lsst::afw::math::Property flags, \
-            lsst::afw::math::StatisticsControl const& sctrl,    \
-            std::vector<TYPE> const &wvector);
-=======
             afwMath::Property flags, \
             afwMath::StatisticsControl const& sctrl,    \
             std::vector<TYPE> const &wvector); \
@@ -535,7 +530,6 @@
             afwMath::Property flags,                    \
             char dimension,                                     \
             afwMath::StatisticsControl const& sctrl);
->>>>>>> 418deefa
 
 INSTANTIATE_STACKS(double)
 INSTANTIATE_STACKS(float)