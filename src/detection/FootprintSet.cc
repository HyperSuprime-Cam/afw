// -*- lsst-c++ -*-

/* 
 * LSST Data Management System
 * Copyright 2008, 2009, 2010 LSST Corporation.
 * 
 * This product includes software developed by the
 * LSST Project (http://www.lsst.org/).
 *
 * This program is free software: you can redistribute it and/or modify
 * it under the terms of the GNU General Public License as published by
 * the Free Software Foundation, either version 3 of the License, or
 * (at your option) any later version.
 * 
 * This program is distributed in the hope that it will be useful,
 * but WITHOUT ANY WARRANTY; without even the implied warranty of
 * MERCHANTABILITY or FITNESS FOR A PARTICULAR PURPOSE.  See the
 * GNU General Public License for more details.
 * 
 * You should have received a copy of the LSST License Statement and 
 * the GNU General Public License along with this program.  If not, 
 * see <http://www.lsstcorp.org/LegalNotices/>.
 */
 
/**
 * \file
 *
 * \brief Utilities to detect sets of Footprint%s
 *
 * Create and use an lsst::afw::detection::FootprintSet, a collection of pixels above (or below) a threshold
 * in an Image
 *
 * The "collections of pixels" are represented as lsst::afw::detection::Footprint%s, so an example application
 * would be:
 * \code
    namespace image = lsst::afw::image; namespace detection = lsst::afw::detection;

    image::MaskedImage<float> img(10,20);
    *img.getImage() = 100;

    detection::FootprintSet<float> sources(img, 10);
    cout << "Found " << sources.getFootprints()->size() << " sources" << std::endl;
 * \endcode
 */
#include <algorithm>
#include <cassert>
#include <set>
#include <string>
#include <typeinfo>
#include "boost/format.hpp"
#include "lsst/pex/exceptions.h"
#include "lsst/pex/logging/Trace.h"
#include "lsst/afw/image/MaskedImage.h"
#include "lsst/afw/math/Statistics.h"
#include "lsst/afw/detection/Peak.h"
#include "lsst/afw/detection/FootprintFunctor.h"
#include "lsst/afw/detection/FootprintSet.h"
#include "lsst/afw/detection/FootprintCtrl.h"

namespace detection = lsst::afw::detection;
namespace image = lsst::afw::image;
namespace math = lsst::afw::math;
namespace pexLogging = lsst::pex::logging;
namespace geom = lsst::afw::geom;

/************************************************************************************************************/
namespace {
    /// Don't let doxygen see this block  \cond

    typedef boost::uint64_t IdPixelT;    // Type of temporary Images used in merging Footprints

    struct Threshold_traits {
    };
    struct ThresholdLevel_traits : public Threshold_traits { // Threshold is a single number
    };
    struct ThresholdPixelLevel_traits : public Threshold_traits { // Threshold varies from pixel to pixel
    };
    struct ThresholdBitmask_traits : public Threshold_traits { // Threshold ORs with a bitmask
    };

    //
    // Define our own functions to handle NaN tests;  this gives us the
    // option to define a value for e.g. image::MaskPixel or int
    //
    template<typename T>
    inline bool isBadPixel(T val) {
        return std::isnan(val);
    }

    template<>
    inline bool isBadPixel(image::MaskPixel) {
        return false;
    }

    /*
     * Return the number of bits required to represent a unsigned long
     */
    int nbit(unsigned long i) {
        int n = 0;
        while (i > 0) {
            ++n;
            i >>= 1;
        }

        return n;
    }
    /*
     * Find the list of pixel values that lie in a Footprint
     *
     * Used when the Footprints are constructed from an Image containing Footprint indices
     */
    template <typename ImageT>
    class FindIdsInFootprint: public detection::FootprintFunctor<ImageT> {
    public:
        explicit FindIdsInFootprint(ImageT const& image ///< The image the source lives in
                                   ) : detection::FootprintFunctor<ImageT>(image), _ids(), _old(0) {}
        /// \brief Reset everything for a new Footprint
        void reset() {
            _ids.clear();
            _old = 0;
        }
        
        /// \brief method called for each pixel by apply()
        void operator()(typename ImageT::xy_locator loc, ///< locator pointing at the pixel
                        int x,                           ///< column-position of pixel
                        int y                            ///< row-position of pixel
                       ) {
            typename ImageT::Pixel val = loc(0, 0);

            if (val != _old) {
                _ids.insert(val);
                _old = val;
            }
        }

        std::set<typename ImageT::Pixel> const& getIds() const {
            return _ids;
        }

    private:
        std::set<typename ImageT::Pixel> _ids;
        typename ImageT::Pixel _old;
    };

    /********************************************************************************************************/
    /*
     * Sort peaks by decreasing pixel value.  N.b. -ve peaks are sorted the same way as +ve ones
     */
    struct SortPeaks {
	bool operator()(CONST_PTR(detection::Peak) a, CONST_PTR(detection::Peak) b) {
            if (a->getPeakValue() != b->getPeakValue()) {
                return (a->getPeakValue() > b->getPeakValue());
            }

            if (a->getIx() != b->getIx()) {
                return (a->getIx() < b->getIx());
            }

            return (a->getIy() < b->getIy());
        }
    };
    struct ComparPeaks {
        bool operator()(CONST_PTR(detection::Peak) a, CONST_PTR(detection::Peak) b)
        {
            return a->getId() < b->getId();
        }
    };
    struct EqualPeaks {
        int operator()(CONST_PTR(detection::Peak) a, CONST_PTR(detection::Peak) b)
        {
            return *a == *b;
        }
    };
    /*********************************************************************************************************/
    /*
     * Worker routine for merging two FootprintSets, possibly growing them as we proceed
     */
    detection::FootprintSet
    mergeFootprintSets(
        detection::FootprintSet const &lhs, // the FootprintSet to be merged to
        int rLhs,                                         // Grow lhs Footprints by this many pixels
        detection::FootprintSet const &rhs, // the FootprintSet to be merged into lhs
        int rRhs,                                         // Grow rhs Footprints by this many pixels
        bool isotropic                  // Grow isotropically (as opposed to a Manhattan metric)
                                        // n.b. Isotropic grows are significantly slower
                      )
    {
        typedef detection::Footprint Footprint;
        typedef detection::FootprintSet::FootprintList FootprintList;
        
        geom::Box2I const region = lhs.getRegion();
        if (region != rhs.getRegion()) {
            throw LSST_EXCEPT(lsst::pex::exceptions::InvalidParameterException,
                              boost::format("The two FootprintSets must have the same region").str());
        }
        
        image::Image<IdPixelT>::Ptr idImage(new image::Image<IdPixelT>(region));
        idImage->setXY0(region.getMinX(), region.getMinY());
        *idImage = 0;

        FootprintList const& lhsFootprints = *lhs.getFootprints();
        FootprintList const& rhsFootprints = *rhs.getFootprints();
        int const nLhs = lhsFootprints.size();
        int const nRhs = rhsFootprints.size();
        /*
         * In general the lists of Footprints overlap, so we need to make sure that the IDs can be
         * uniquely recovered from the idImage.  We do this by allocating a range of bits to the lhs IDs
         */
        int const lhsIdNbit = nbit(nLhs);
        int const lhsIdMask = (lhsIdNbit == 0) ? 0x0 : (1 << lhsIdNbit) - 1;

        if (std::size_t(nRhs << lhsIdNbit) > std::numeric_limits<IdPixelT>::max() - 1) {
            throw LSST_EXCEPT(lsst::pex::exceptions::OverflowErrorException,
                              (boost::format("%d + %d footprints need too many bits; change IdPixelT typedef")
                               % nLhs % nRhs).str());
        }
        /*
         * When we insert grown Footprints into the idImage we can potentially overwrite an entire Footprint,
         * losing any peaks that it might contain.  We'll preserve the overwritten Ids in case we need to
         * get them back (n.b. Footprints that overlap, but both if which survive, will appear in this list)
         */
        typedef std::map<int, std::set<boost::uint64_t> > OldIdMap;
        OldIdMap overwrittenIds;        // here's a map from id -> overwritten IDs

        IdPixelT id = 1;                     // the ID inserted into the image
        for (FootprintList::const_iterator ptr = lhsFootprints.begin(), end = lhsFootprints.end();
             ptr != end; ++ptr, ++id) {
            CONST_PTR(Footprint) foot = *ptr;

            if (rLhs > 0) {
                foot = growFootprint(*foot, rLhs, isotropic);
            }

            std::set<boost::uint64_t> overwritten;
            foot->insertIntoImage(*idImage, id, true, 0x0, &overwritten);

            if (!overwritten.empty()) {
                overwrittenIds.insert(overwrittenIds.end(), std::make_pair(id, overwritten));
            }
        }

        assert (id <= std::size_t(1 << lhsIdNbit));
        id = (1 << lhsIdNbit);
        for (FootprintList::const_iterator ptr = rhsFootprints.begin(), end = rhsFootprints.end();
             ptr != end; ++ptr, id += (1 << lhsIdNbit)) {
            CONST_PTR(Footprint) foot = *ptr;

            if (rRhs > 0) {
                foot = growFootprint(*foot, rRhs, isotropic);
            }

            std::set<boost::uint64_t> overwritten;
            foot->insertIntoImage(*idImage, id, true, lhsIdMask, &overwritten);

            if (!overwritten.empty()) {
                overwrittenIds.insert(overwrittenIds.end(), std::make_pair(id, overwritten));
            }
        }

        detection::FootprintSet fs(*idImage, detection::Threshold(1),
                                   1, false); // detect all pixels in rhs + lhs
        /*
         * Now go through the new Footprints looking up and remembering their progenitor's IDs; we'll use
         * these IDs to merge the peaks in a moment
         *
         * We can't do this as we go through the idFinder as the IDs it returns are
         *   (lhsId + 1) | ((rhsId + 1) << nbit)
         * and, depending on the geometry, values of lhsId and/or rhsId can appear multiple times
         * (e.g. if nbit is 2, idFinder IDs 0x5 and 0x6 both contain lhsId = 0) so we get duplicates
         * of peaks.  This is not too bad, but it's a bit of a pain to make the lists unique again,
         * and we avoid this by this two-step process.
         */
        FindIdsInFootprint<image::Image<IdPixelT> > idFinder(*idImage);
        for (FootprintList::iterator ptr = fs.getFootprints()->begin(),
                 end = fs.getFootprints()->end(); ptr != end; ++ptr) {
            PTR(Footprint) foot = *ptr;

            idFinder.apply(*foot);      // find the (mangled) [lr]hsFootprint IDs that contribute to foot

            std::set<boost::uint64_t> lhsFootprintIndxs, rhsFootprintIndxs; // indexes into [lr]hsFootprints

            for (std::set<IdPixelT>::iterator idptr = idFinder.getIds().begin(),
                     idend = idFinder.getIds().end(); idptr != idend; ++idptr) {
                unsigned int indx = *idptr;
                if ((indx & lhsIdMask) > 0) {
                    boost::uint64_t i = (indx & lhsIdMask) - 1;
                    lhsFootprintIndxs.insert(i);
                    /*
                     * Now allow for Footprints that vanished beneath this one
                     */
                    OldIdMap::iterator mapPtr = overwrittenIds.find(indx);
                    if (mapPtr != overwrittenIds.end()) {
                        std::set<boost::uint64_t> &overwritten = mapPtr->second;

                        for (std::set<boost::uint64_t>::iterator ptr = overwritten.begin(),
                                 end = overwritten.end(); ptr != end; ++ptr){
                            lhsFootprintIndxs.insert((*ptr & lhsIdMask) - 1);
                        }
                    }
                }
                indx >>= lhsIdNbit;

                if (indx > 0) {
                    boost::uint64_t i = indx - 1;
                    rhsFootprintIndxs.insert(i);
                    /*
                     * Now allow for Footprints that vanished beneath this one
                     */
                    OldIdMap::iterator mapPtr = overwrittenIds.find(indx);
                    if (mapPtr != overwrittenIds.end()) {
                        std::set<boost::uint64_t> &overwritten = mapPtr->second;

                        for (std::set<boost::uint64_t>::iterator ptr = overwritten.begin(),
                                 end = overwritten.end(); ptr != end; ++ptr) {
                            rhsFootprintIndxs.insert(*ptr - 1);
                        }
                    }
                }
            }
            /*
             * We now have a complete set of Footprints that contributed to this one, so merge
             * all their Peaks into the new one
             */
            Footprint::PeakList &peaks = foot->getPeaks();

            for (std::set<boost::uint64_t>::iterator ptr = lhsFootprintIndxs.begin(),
                     end = lhsFootprintIndxs.end(); ptr != end; ++ptr) {
                boost::uint64_t i = *ptr;
                assert (i < lhsFootprints.size());
                Footprint::PeakList const& oldPeaks = lhsFootprints[i]->getPeaks();

                int const nold = peaks.size();
                peaks.insert(peaks.end(), oldPeaks.begin(), oldPeaks.end());
                std::inplace_merge(peaks.begin(), peaks.begin() + nold, peaks.end(), SortPeaks());
            }

            for (std::set<boost::uint64_t>::iterator ptr = rhsFootprintIndxs.begin(),
                     end = rhsFootprintIndxs.end(); ptr != end; ++ptr) {
                boost::uint64_t i = *ptr;
                assert (i < rhsFootprints.size());
                Footprint::PeakList const& oldPeaks = rhsFootprints[i]->getPeaks();

                int const nold = peaks.size();
                peaks.insert(peaks.end(), oldPeaks.begin(), oldPeaks.end());
                std::inplace_merge(peaks.begin(), peaks.begin() + nold, peaks.end(), SortPeaks());
            }
        }

        return fs;
    }
/*
 * run-length code for part of object
 */
    class IdSpan {
    public:
        typedef boost::shared_ptr<IdSpan> Ptr;
        
        explicit IdSpan(int id, int y, int x0, int x1, double good) : 
            id(id), y(y), x0(x0), x1(x1), good(good) {}
        int id;                         /* ID for object */
        int y;                          /* Row wherein IdSpan dwells */
        int x0, x1;                     /* inclusive range of columns */
        bool good;                      /* includes a value over the desired threshold? */
    };
/*
 * comparison functor; sort by ID then row
 */
    struct IdSpanCompar : public std::binary_function<const IdSpan::Ptr, const IdSpan::Ptr, bool> {
        bool operator()(IdSpan::Ptr const a, IdSpan::Ptr const b) {
            if (a->id < b->id) {
                return true;
            } else if (a->id > b->id) {
                return false;
            } else {
                return (a->y < b->y) ? true : false;
            }
        }
    };
/*
 * Follow a chain of aliases, returning the final resolved value.
 */
    int resolve_alias(std::vector<int> const &aliases, /* list of aliases */
                      int id) {         /* alias to look up */
        int resolved = id;              /* resolved alias */
        
        while (id != aliases[id]) {
            resolved = id = aliases[id];
        }
        
        return(resolved);
    }
    /// \endcond
}

/************************************************************************************************************/

namespace {
    /*
     * Find all the Peaks within a Footprint
     */
    template <typename ImageT>
    class FindPeaksInFootprint: public detection::FootprintFunctor<ImageT> {
    public:
        explicit FindPeaksInFootprint(ImageT const& image, ///< The image the source lives in
                                      bool polarity,       ///< true if we're looking for -ve "peaks"
                                      detection::Footprint::PeakList &peaks
                                     ) : detection::FootprintFunctor<ImageT>(image),
                                         _polarity(polarity), _peaks(peaks) {}
        
        /// \brief method called for each pixel by apply()
        void operator()(typename ImageT::xy_locator loc, ///< locator pointing at the pixel
                        int x,                           ///< column-position of pixel
                        int y                            ///< row-position of pixel
                       ) {
            typename ImageT::Pixel val = loc(0, 0);

            if (_polarity) {            // look for +ve peaks
                if (loc(-1,  1) > val || loc( 0,  1) > val || loc( 1,  1) > val || 
                    loc(-1,  0) > val ||                      loc( 1,  0) > val || 
                    loc(-1, -1) > val || loc( 0, -1) > val || loc( 1, -1) > val) {
                    return;
                }
            } else {                    // look for -ve "peaks" (pits)
                if (loc(-1,  1) < val || loc( 0,  1) < val || loc( 1,  1) < val || 
                    loc(-1,  0) < val ||                      loc( 1,  0) < val || 
                    loc(-1, -1) < val || loc( 0, -1) < val || loc( 1, -1) < val) {
                    return;
                }
            }

            _peaks.push_back(PTR(detection::Peak)(new detection::Peak(x, y, val)));
        }
    private:
        bool _polarity;
        detection::Footprint::PeakList &_peaks;
    };

    /*
     * Find the maximum (or minimum, if polarity is false) pixel in a Footprint
     */
    template <typename ImageT>
    class FindMaxInFootprint : public detection::FootprintFunctor<ImageT> {
    public:
        explicit FindMaxInFootprint(ImageT const& image, ///< The image the source lives in
                                    bool polarity        ///< true if we're looking for -ve "peaks"
                                   ) : detection::FootprintFunctor<ImageT>(image),
                                       _polarity(polarity), _x(0), _y(0),
                                       _min( std::numeric_limits<double>::max()),
                                       _max(-std::numeric_limits<double>::max()) {}

        /// \brief Reset everything for a new Footprint
        void reset() {
            _x = _y = 0;
            _min =  std::numeric_limits<double>::max();
            _max = -std::numeric_limits<double>::max();
        }
        virtual void reset(detection::Footprint const&) {}

        /// \brief method called for each pixel by apply()
        void operator()(typename ImageT::xy_locator loc, ///< locator pointing at the pixel
                        int x,                           ///< column-position of pixel
                        int y                            ///< row-position of pixel
                       ) {
            typename ImageT::Pixel val = loc(0, 0);

            if (_polarity) {
                if (val > _max) {
                    _max = val;
                    _x = x;
                    _y = y;
                }
            } else {
                if (val < _min) {
                    _min = val;
                    _x = x;
                    _y = y;
                }
            }
        }

        /// Return the Footprint's Peak
        PTR(detection::Peak) makePeak() const {
            return boost::make_shared<detection::Peak>(detection::Peak(_x, _y, _polarity ? _max : _min));
        }
    private:
        bool _polarity;
        int _x, _y;
        double _min, _max;
    };
    
    template<typename ImageT, typename ThresholdT>
    void findPeaks(PTR(detection::Footprint) foot, ImageT const& img, bool polarity, ThresholdT)
    {
        FindPeaksInFootprint<ImageT> peakFinder(img, polarity, foot->getPeaks());
        peakFinder.apply(*foot, 1);

        std::stable_sort(foot->getPeaks().begin(), foot->getPeaks().end(), SortPeaks());

        if (foot->getPeaks().empty()) {
            FindMaxInFootprint<ImageT> maxFinder(img, polarity);
            maxFinder.apply(*foot);
            foot->getPeaks().push_back(maxFinder.makePeak());
        }
    }

    // No need to search for peaks when processing a Mask
    template<typename ImageT>
    void findPeaks(PTR(detection::Footprint), ImageT const&, bool, ThresholdBitmask_traits)
    {
        ;
    }
}

/************************************************************************************************************/
/*
 * Functions to determine if a pixel's in a Footprint
 */
template<typename ImagePixelT, typename IterT>
static inline bool inFootprint(ImagePixelT pixVal, IterT,
                               bool polarity, double thresholdVal, ThresholdLevel_traits) {
    return (polarity ? pixVal : -pixVal) >= thresholdVal;
}

template<typename ImagePixelT, typename IterT>
static inline bool inFootprint(ImagePixelT pixVal, IterT var,
                               bool polarity, double thresholdVal, ThresholdPixelLevel_traits) {
    return (polarity ? pixVal : -pixVal) >= thresholdVal*::sqrt(*var);
}

template<typename ImagePixelT, typename IterT>
static inline bool inFootprint(ImagePixelT pixVal, IterT,
                               bool, double thresholdVal, ThresholdBitmask_traits) {
    return (pixVal & static_cast<long>(thresholdVal));
}

/*
 * Advance the x_iterator to the variance image, when relevant (it may be NULL otherwise)
 */
template<typename IterT>
static inline IterT
advancePtr(IterT varPtr, Threshold_traits) {
    return varPtr;
}

template<typename IterT>
static inline IterT
advancePtr(IterT varPtr, ThresholdPixelLevel_traits) {
    return varPtr + 1;
}

/*
 * Here's the working routine for the FootprintSet constructors; see documentation
 * of the constructors themselves
 */
template<typename ImagePixelT, typename MaskPixelT, typename VariancePixelT, typename ThresholdTraitT>
static void findFootprints(
<<<<<<< HEAD
        typename detection::FootprintSet<ImagePixelT, MaskPixelT>::FootprintList *_footprints, // Footprints
        geom::Box2I const& _region,               // BBox of pixels that are being searched
        image::ImageBase<ImagePixelT> const &img, // Image to search for objects
        image::Image<VariancePixelT> const *var,  // img's variance
        double const footprintThreshold,  // threshold value for footprint
        double const includeThresholdMultiplier,  // threshold (relative to footprintThreshold) for inclusion
        bool const polarity,                      // if false, search _below_ thresholdVal
        int const npixMin,                        // minimum number of pixels in an object
        bool const setPeaks                       // should I set the Peaks list?
                          )
=======
    detection::FootprintSet::FootprintList *_footprints, // Footprints
    geom::Box2I const& _region,               // BBox of pixels that are being searched
    image::ImageBase<ImagePixelT> const &img, // Image to search for objects
    image::Image<VariancePixelT> const *var,  // img's variance
    double const thresholdVal,                // threshold value defining Footprints
    double const includeThresholdMultiplier,  // threshold multiplier for inclusion in FootprintSet
    bool const polarity,                      // if false, search _below_ thresholdVal
    int const npixMin,                        // minimum number of pixels in an object
    bool const setPeaks                       // should I set the Peaks list?
) 
>>>>>>> 8be7ee71
{
    int id;                             /* object ID */
    int in_span;                        /* object ID of current IdSpan */
    int nobj = 0;                       /* number of objects found */
    int x0 = 0;                         /* unpacked from a IdSpan */

    typedef typename image::Image<ImagePixelT> ImageT;
    double includeThreshold = footprintThreshold * includeThresholdMultiplier; // Threshold for inclusion
    
    int const row0 = img.getY0();
    int const col0 = img.getX0();
    int const height = img.getHeight();
    int const width = img.getWidth();
/*
 * Storage for arrays that identify objects by ID. We want to be able to
 * refer to idp[-1] and idp[width], hence the (width + 2)
 */
    std::vector<int> id1(width + 2);
    std::fill(id1.begin(), id1.end(), 0);
    std::vector<int> id2(width + 2);
    std::fill(id2.begin(), id2.end(), 0);
    std::vector<int>::iterator idc = id1.begin() + 1; // object IDs in current/
    std::vector<int>::iterator idp = id2.begin() + 1; //                       previous row

    std::vector<int> aliases;           // aliases for initially disjoint parts of Footprints
    aliases.reserve(1 + height/20);     // initial size of aliases

    std::vector<IdSpan::Ptr> spans;     // y:x0,x1 for objects
    spans.reserve(aliases.capacity());  // initial size of spans

    aliases.push_back(0);               // 0 --> 0
/*
 * Go through image identifying objects
 */
    typedef typename image::Image<ImagePixelT>::x_iterator x_iterator;
    typedef typename image::Image<VariancePixelT>::x_iterator x_var_iterator;

    in_span = 0;                        // not in a span
    for (int y = 0; y != height; ++y) {
        if (idc == id1.begin() + 1) {
            idc = id2.begin() + 1;
            idp = id1.begin() + 1;
        } else {
            idc = id1.begin() + 1;
            idp = id2.begin() + 1;
        }
        std::fill_n(idc - 1, width + 2, 0);
        
        in_span = 0;                    /* not in a span */
        bool good = (includeThresholdMultiplier == 1.0); /* Span exceeds the threshold? */

        x_iterator pixPtr = img.row_begin(y);
        x_var_iterator varPtr = (var == NULL) ? NULL : var->row_begin(y);
        for (int x = 0; x < width; ++x, ++pixPtr, varPtr = advancePtr(varPtr, ThresholdTraitT())) {
            ImagePixelT const pixVal = *pixPtr;

            if (isBadPixel(pixVal) ||
                !inFootprint(pixVal, varPtr, polarity, footprintThreshold, ThresholdTraitT())) {
                if (in_span) {
                    IdSpan::Ptr sp(new IdSpan(in_span, y, x0, x - 1, good));
                    spans.push_back(sp);

                    in_span = 0;
                    good = false;
                }
            } else {                    /* a pixel to fix */
                if (idc[x - 1] != 0) {
                    id = idc[x - 1];
                } else if (idp[x - 1] != 0) {
                    id = idp[x - 1];
                } else if (idp[x] != 0) {
                    id = idp[x];
                } else if (idp[x + 1] != 0) {
                    id = idp[x + 1];
                } else {
                    id = ++nobj;
                    aliases.push_back(id);
                }

                idc[x] = id;
                if (!in_span) {
                    x0 = x;
                    in_span = id;
                }
/*
 * Do we need to merge ID numbers? If so, make suitable entries in aliases[]
 */
                if (idp[x + 1] != 0 && idp[x + 1] != id) {
                    aliases[resolve_alias(aliases, idp[x + 1])] = resolve_alias(aliases, id);
               
                    idc[x] = id = idp[x + 1];
                }

                if (!good && inFootprint(pixVal, varPtr, polarity, includeThreshold, ThresholdTraitT())) {
                    good = true;
                }
            }
        }

        if (in_span) {
            IdSpan::Ptr sp(new IdSpan(in_span, y, x0, width - 1, good));
            spans.push_back(sp);
        }
    }
/*
 * Resolve aliases; first alias chains, then the IDs in the spans
 */
    for (unsigned int i = 0; i < spans.size(); i++) {
        spans[i]->id = resolve_alias(aliases, spans[i]->id);
    }
/*
 * Sort spans by ID, so we can sweep through them once
 */
    if (spans.size() > 0) {
        std::sort(spans.begin(), spans.end(), IdSpanCompar());
    }
/*
 * Build Footprints from spans
 */
    unsigned int i0;                    // initial value of i
    if (spans.size() > 0) {
        id = spans[0]->id;
        i0 = 0;
        for (unsigned int i = 0; i <= spans.size(); i++) { // <= size to catch the last object
            if (i == spans.size() || spans[i]->id != id) {
                PTR(detection::Footprint) fp(new detection::Footprint(i - i0, _region));
            
                bool good = false;      // Span includes pixel sufficient to include footprint in set?
                for (; i0 < i; i0++) {
                    good |= spans[i0]->good;
                    fp->addSpan(spans[i0]->y + row0, spans[i0]->x0 + col0, spans[i0]->x1 + col0);
                }

                if (good && !(fp->getNpix() < npixMin)) {
                    _footprints->push_back(fp);
                }
            }

            if (i < spans.size()) {
                id = spans[i]->id;
            }
        }
    }
/*
 * Find all peaks within those Footprints
 */
    if (setPeaks) {
        typedef detection::FootprintSet::FootprintList::iterator fiterator;
        for (fiterator ptr = _footprints->begin(), end = _footprints->end(); ptr != end; ++ptr) {
            findPeaks(*ptr, img, polarity, ThresholdTraitT());
        }
    }
}

/************************************************************************************************************/
/*
 * \brief Find a FootprintSet given an Image and a threshold
 */
template<typename ImagePixelT>
detection::FootprintSet::FootprintSet(
    image::Image<ImagePixelT> const &img, //!< Image to search for objects
    Threshold const &threshold,     //!< threshold to find objects
    int const npixMin,              //!< minimum number of pixels in an object
    bool const setPeaks            //!< should I set the Peaks list?
) : lsst::daf::base::Citizen(typeid(this)),
    _footprints(new FootprintList()),
    _region(img.getBBox(image::PARENT))
{
    typedef float VariancePixelT;
     
    findFootprints<ImagePixelT, afw::image::MaskPixel, VariancePixelT, ThresholdLevel_traits>(
        _footprints.get(), 
        _region, 
        img,
        NULL,
        threshold.getValue(img), threshold.getIncludeMultiplier(), threshold.getPolarity(),
        npixMin,
        setPeaks
    );
}

// NOTE: not a template to appease swig (see note by instantiations at bottom)

/*
 * \brief Find a FootprintSet given a Mask and a threshold
 */
template <typename MaskPixelT>
detection::FootprintSet::FootprintSet(
    image::Mask<MaskPixelT> const &msk, //!< Image to search for objects
    Threshold const &threshold,     //!< threshold to find objects
    int const npixMin               //!< minimum number of pixels in an object
) : lsst::daf::base::Citizen(typeid(this)),
    _footprints(new FootprintList()),
    _region(msk.getBBox(image::PARENT))
{
    switch (threshold.getType()) {
      case Threshold::BITMASK:
          findFootprints<MaskPixelT, MaskPixelT, float, ThresholdBitmask_traits>(
            _footprints.get(), _region, msk, NULL, threshold.getValue(), threshold.getIncludeMultiplier(),
            threshold.getPolarity(), npixMin, false);
        break;

      case Threshold::VALUE:
        findFootprints<MaskPixelT, MaskPixelT, float, ThresholdLevel_traits>(
            _footprints.get(), _region, msk, NULL, threshold.getValue(), threshold.getIncludeMultiplier(),
            threshold.getPolarity(), npixMin, false);
        break;

      default:
        throw LSST_EXCEPT(lsst::pex::exceptions::InvalidParameterException,
                          "You must specify a numerical threshold value with a Mask");
    }
}


/**
 * \brief Find a FootprintSet given a MaskedImage and a threshold
 *
 * Go through an image, finding sets of connected pixels above threshold
 * and assembling them into Footprint%s;  the resulting set of objects
 * is returned as an \c array<Footprint::Ptr>
 *
 * If threshold.getPolarity() is true, pixels above the Threshold are
 * assembled into Footprints; if it's false, then pixels \e below Threshold
 * are processed (Threshold will probably have to be below the background level
 * for this to make sense, e.g. for difference imaging)
 */
template<typename ImagePixelT, typename MaskPixelT>
detection::FootprintSet::FootprintSet(
    const image::MaskedImage<ImagePixelT, MaskPixelT> &maskedImg, //!< MaskedImage to search for objects
    Threshold const &threshold,     //!< threshold for footprints (controls size)
    std::string const &planeName,   //!< mask plane to set (if != "")
    int const npixMin,              //!< minimum number of pixels in an object
    bool const setPeaks            //!< should I set the Peaks list?
) : lsst::daf::base::Citizen(typeid(this)),
    _footprints(new FootprintList()),
    _region(
        geom::Point2I(maskedImg.getX0(), maskedImg.getY0()),
        geom::Extent2I(maskedImg.getWidth(), maskedImg.getHeight())
    )
{
    typedef typename image::MaskedImage<ImagePixelT, MaskPixelT>::Variance::Pixel VariancePixelT;
    // Find the Footprints    
    switch (threshold.getType()) {
      case Threshold::PIXEL_STDEV:
        findFootprints<ImagePixelT, MaskPixelT, VariancePixelT, ThresholdPixelLevel_traits>(
            _footprints.get(), 
            _region,
            *maskedImg.getImage(), 
            maskedImg.getVariance().get(), 
            threshold.getValue(maskedImg),
            threshold.getIncludeMultiplier(),
            threshold.getPolarity(),
            npixMin,
            setPeaks
                                                                                  );
        break;
      default:
        findFootprints<ImagePixelT, MaskPixelT, VariancePixelT, ThresholdLevel_traits>(
            _footprints.get(), 
            _region,
            *maskedImg.getImage(), 
            maskedImg.getVariance().get(), 
            threshold.getValue(maskedImg),
            threshold.getIncludeMultiplier(),
            threshold.getPolarity(),
            npixMin,
            setPeaks
                                                                                  );
        break;
    }
    // Set Mask if requested    
    if (planeName == "") {
        return;
    }
    //
    // Define the maskPlane
    //
    const typename image::Mask<MaskPixelT>::Ptr mask = maskedImg.getMask();
    mask->addMaskPlane(planeName);

    MaskPixelT const bitPlane = mask->getPlaneBitMask(planeName);
    //
    // Set the bits where objects are detected
    //
    typedef image::Mask<MaskPixelT> MaskT;

    class MaskFootprint : public detection::FootprintFunctor<MaskT> {
    public:
        MaskFootprint(MaskT const& mimage,
                      MaskPixelT bit) : detection::FootprintFunctor<MaskT>(mimage), _bit(bit) {}

        void operator()(typename MaskT::xy_locator loc, int, int) {
            *loc |= _bit;
        }
    private:
        MaskPixelT _bit;
    };

    MaskFootprint maskit(*maskedImg.getMask(), bitPlane);
    for (FootprintList::const_iterator fiter = _footprints->begin();         
         fiter != _footprints->end(); ++fiter
    ) {
        Footprint::Ptr const foot = *fiter;

        maskit.apply(*foot);
    }
}
    
/************************************************************************************************************/
/**
 * Return a FootprintSet consisting a Footprint containing the point (x, y) (if above threshold)
 *
 * \todo Implement this.  There's RHL Pan-STARRS code to do it, but it isn't yet converted to LSST C++
 */
template <typename ImagePixelT, typename MaskPixelT>
detection::FootprintSet::FootprintSet(
    const image::MaskedImage<ImagePixelT, MaskPixelT> & img, //!< Image to search for objects
    Threshold const &,                                   //!< threshold to find objects
    int,                                                 //!< Footprint should include this pixel (column)
    int,                                                 //!< Footprint should include this pixel (row) 
    std::vector<PTR(Peak)> const *      //!< Footprint should include at most one of these peaks
) : lsst::daf::base::Citizen(typeid(this)),
    _footprints(new FootprintList()),
    _region(geom::Point2I(img.getX0(), img.getY0()),
            geom::Extent2I(img.getWidth(), img.getHeight())) 
{
    throw LSST_EXCEPT(lsst::pex::exceptions::LogicErrorException, "NOT IMPLEMENTED");
}


/************************************************************************************************************/
namespace {
    /// Don't let doxygen see this block  \cond
    /*
     * A data structure to hold the starting point for a search for pixels above threshold,
     * used by pmFindFootprintAtPoint
     *
     * We don't want to find this span again --- it's already part of the footprint ---
     * so we set appropriate mask bits
     */
    //
    // An enum for what we should do with a Startspan
    //
    enum DIRECTION {DOWN = 0,   // scan down from this span
                    UP,         // scan up from this span
                    RESTART,     // restart scanning from this span
                    DONE                // this span is processed
    };
    //
    // A Class that remembers how to [re-]start scanning the image for pixels
    //
    template<typename MaskPixelT>
    class Startspan {
    public:
        typedef std::vector<boost::shared_ptr<Startspan> > Ptr;
        
        Startspan(detection::Span const *span, image::Mask<MaskPixelT> *mask, DIRECTION const dir);
        ~Startspan() { delete _span; }

        bool getSpan() { return _span; }
        bool Stop() { return _stop; }
        DIRECTION getDirection() { return _direction; }

        static int detectedPlane;       // The MaskPlane to use for detected pixels
        static int stopPlane;           // The MaskPlane to use for pixels that signal us to stop searching
    private:
        detection::Span::Ptr const _span; // The initial Span
        DIRECTION _direction;           // How to continue searching for further pixels
        bool _stop;                     // should we stop searching?
    };

    template<typename MaskPixelT>
    Startspan<MaskPixelT>::Startspan(detection::Span const *span, // The span in question
                         image::Mask<MaskPixelT> *mask, // Pixels that we've already detected
                         DIRECTION const dir // Should we continue searching towards the top of the image?
                        ) :
        _span(span),
        _direction(dir),
        _stop(false) {

        if (mask != NULL) {                     // remember that we've detected these pixels
            mask->setMaskPlaneValues(detectedPlane, span->getX0(), span->getX1(), span->getY());

            int const y = span->getY() - mask->getY0();
            for (int x = span->getX0() - mask->getX0(); x <= span->getX1() - mask->getX0(); x++) {
                if (mask(x, y, stopPlane)) {
                    _stop = true;
                    break;
                }
            }
        }
    }

    template<typename ImagePixelT, typename MaskPixelT>
    class StartspanSet {
    public:
        StartspanSet(image::MaskedImage<ImagePixelT, MaskPixelT>& image) :
            _image(image->getImage()),
            _mask(image->getMask()) {}
        ~StartspanSet() {}

        bool add(detection::Span *span, DIRECTION const dir, bool addToMask = true);
        bool process(detection::Footprint *fp,          // the footprint that we're building
                     detection::Threshold const &threshold, // Threshold
                     double const param = -1);           // parameter that Threshold may need
    private:
        image::Image<ImagePixelT> const *_image; // the Image we're searching
        image::Mask<MaskPixelT> *_mask;          // the mask that tells us where we've got to
        std::vector<typename Startspan<MaskPixelT>::Ptr> _spans; // list of Startspans
    };

    //
    // Add a new Startspan to a StartspansSet.  Iff we see a stop bit, return true
    //
    template<typename ImagePixelT, typename MaskPixelT>
    bool StartspanSet<ImagePixelT, MaskPixelT>::add(detection::Span *span, // the span in question
                                                    DIRECTION const dir, // the desired direction to search
                                                    bool addToMask) { // should I add the Span to the mask?
        if (dir == RESTART) {
            if (add(span,  UP) || add(span, DOWN, false)) {
                return true;
            }
        } else {
            typename Startspan<MaskPixelT>::Ptr sspan(new Startspan<MaskPixelT>(span, dir));
            if (sspan->stop()) {        // we detected a stop bit
                return true;
            } else {
                _spans.push_back(sspan);
            }
        }

        return false;
    }
    
    /************************************************************************************************/
    /*
     * Search the image for pixels above threshold, starting at a single Startspan.
     * We search the array looking for one to process; it'd be better to move the
     * ones that we're done with to the end, but it probably isn't worth it for
     * the anticipated uses of this routine.
     *
     * This is the guts of pmFindFootprintAtPoint
     */
    template<typename ImagePixelT, typename MaskPixelT>
    bool StartspanSet<ImagePixelT, MaskPixelT>::process(
                detection::Footprint *fp,              // the footprint that we're building
                detection::Threshold const &threshold, // Threshold
                double const param                     // parameter that Threshold may need
                                                             ) {
        int const row0 = _image->getY0();
        int const col0 = _image->getOffsetCols();
        int const height = _image->getHeight();
        
        /**********************************************************************************************/
        
        typedef typename std::vector<typename Startspan<MaskPixelT>::Ptr> StartspanListT;
        typedef typename std::vector<typename Startspan<MaskPixelT>::Ptr>::iterator StartspanListIterT;

        Startspan<MaskPixelT> *sspan = NULL;
        for (StartspanListIterT iter = _spans.begin(); iter != _spans.end(); iter++) {
            *sspan = *iter;
            if (sspan->getDirection() != DONE) {
                break;
            }
            if (sspan->Stop()) {
                break;
            }
        }
        if (sspan == NULL || sspan->getDirection() == DONE) { // no more Startspans to process
            return false;
        }
        if (sspan->Stop()) {                    // they don't want any more spans processed
            return false;
        }
        /*
         * Work
         */
        DIRECTION const dir = sspan->getDirection();
        /*
         * Set initial span to the startspan
         */
        int x0 = sspan->getSpan()->getX0() - col0;
        /*
         * Go through image identifying objects
         */
        int nx0 = -1;                        // new value of x0
        int const di = (dir == UP) ? 1 : -1; // how much i changes to get to the next row
        bool stop = false;                   // should I stop searching for spans?

        typedef typename image::Image<ImagePixelT>::pixel_accessor pixAccessT;
        double const thresholdVal = threshold.getValue(param);
        bool const polarity = threshold.getPolarity();
        
        for (int i = sspan->span->y -row0 + di; i < height && i >= 0; i += di) {
            pixAccessT imgRow = _image->origin().advance(0, i); // row pointer
            //maskPixAccessT maskRow = _mask->origin.advance(0, i);  //  masks's row pointer
            //
            // Search left from the pixel diagonally to the left of (i - di, x0). If there's
            // a connected span there it may need to grow up and/or down, so push it onto
            // the stack for later consideration
            //
            nx0 = -1;
            for (int j = x0 - 1; j >= -1; j--) {
                ImagePixelT pixVal = (j < 0) ? thresholdVal - 100 : (polarity ? imgRow[j] : -imgRow[j]);
                if (_mask(j, i, Startspan<MaskPixelT>::detectedPlane) || pixVal < threshold) {
                    if (j < x0 - 1) {   // we found some pixels above threshold
                        nx0 = j + 1;
                    }
                    break;
                }
            }
#if 0
            if (nx0 < 0) {                      // no span to the left
                nx1 = x0 - 1;           // we're going to resume searching at nx1 + 1
            } else {
                //
                // Search right in leftmost span
                //
                //nx1 = 0;                      // make gcc happy
                for (int j = nx0 + 1; j <= width; j++) {
                    ImagePixelT pixVal = (j >= width) ? threshold - 100 : 
                        (polarity ? (F32 ? imgRowF32[j] : imgRowS32[j]) :
                         (F32 ? -imgRowF32[j] : -imgRowS32[j]));
                    if ((maskRow[j] & DETECTED) || pixVal < threshold) {
                        nx1 = j - 1;
                        break;
                    }
                }
            
                pmSpan const *sp = pmFootprintAddSpan(fp, i + row0, nx0 + col0, nx1 + col0);
            
                if (add_startspan(startspans, sp, mask, RESTART)) {
                    stop = true;
                    break;
                }
            }
            //
            // Now look for spans connected to the old span.  The first of these we'll
            // simply process, but others will have to be deferred for later consideration.
            //
            // In fact, if the span overhangs to the right we'll have to defer the overhang
            // until later too, as it too can grow in both directions
            //
            // Note that column width exists virtually, and always ends the last span; this
            // is why we claim below that sx1 is always set
            //
            bool first = false;         // is this the first new span detected?
            for (int j = nx1 + 1; j <= x1 + 1; j++) {
                ImagePixelT pixVal = (j >= width) ? threshold - 100 : 
                    (polarity ? (F32 ? imgRowF32[j] : imgRowS32[j]) : (F32 ? -imgRowF32[j] : -imgRowS32[j]));
                if (!(maskRow[j] & DETECTED) && pixVal >= threshold) {
                    int sx0 = j++;              // span that we're working on is sx0:sx1
                    int sx1 = -1;               // We know that if we got here, we'll also set sx1
                    for (; j <= width; j++) {
                        ImagePixelT pixVal = (j >= width) ? threshold - 100 : 
                            (polarity ? (F32 ? imgRowF32[j] : imgRowS32[j]) :
                             (F32 ? -imgRowF32[j] : -imgRowS32[j]));
                        if ((maskRow[j] & DETECTED) || pixVal < threshold) { // end of span
                            sx1 = j;
                            break;
                        }
                    }
                    assert (sx1 >= 0);
                    
                    pmSpan const *sp;
                    if (first) {
                        if (sx1 <= x1) {
                            sp = pmFootprintAddSpan(fp, i + row0, sx0 + col0, sx1 + col0 - 1);
                            if (add_startspan(startspans, sp, mask, DONE)) {
                                stop = true;
                                break;
                            }
                        } else {                // overhangs to right
                            sp = pmFootprintAddSpan(fp, i + row0, sx0 + col0, x1 + col0);
                            if (add_startspan(startspans, sp, mask, DONE)) {
                                stop = true;
                                break;
                            }
                            sp = pmFootprintAddSpan(fp, i + row0, x1 + 1 + col0, sx1 + col0 - 1);
                            if (add_startspan(startspans, sp, mask, RESTART)) {
                                stop = true;
                                break;
                            }
                        }
                        first = false;
                    } else {
                        sp = pmFootprintAddSpan(fp, i + row0, sx0 + col0, sx1 + col0 - 1);
                        if (add_startspan(startspans, sp, mask, RESTART)) {
                            stop = true;
                            break;
                        }
                    }
                }
            }

            if (stop || first == false) {       // we're done
                break;
            }
            
            x0 = nx0;
            x1 = nx1;
#endif
        }
        /*
         * Cleanup
         */

        sspan->_direction = DONE;
        return stop ? false : true;
    }
    /// \endcond
} 
#if 0
    

/*
 * Go through an image, starting at (row, col) and assembling all the pixels
 * that are connected to that point (in a chess kings-move sort of way) into
 * a pmFootprint.
 *
 * This is much slower than pmFindFootprints if you want to find lots of
 * footprints, but if you only want a small region about a given point it
 * can be much faster
 *
 * N.b. The returned pmFootprint is not in "normal form"; that is the pmSpans
 * are not sorted by increasing y, x0, x1.  If this matters to you, call
 * pmFootprintNormalize()
 */
pmFootprint *
pmFindFootprintAtPoint(psImage const *img,      // image to search
                       Threshold const &threshold, // Threshold
                       psArray const *peaks, // array of peaks; finding one terminates search for footprint
                       int row, int col) { // starting position (in img's parent's coordinate system)
    assert(img != NULL);
    
    bool F32 = false;                    // is this an F32 image?
    if (img->type.type == PS_TYPE_F32) {
        F32 = true;
    } else if (img->type.type == PS_TYPE_S32) {
        F32 = false;
    } else {                             // N.b. You can't trivially add more cases here; F32 is just a bool
        psError(PS_ERR_UNKNOWN, true, "Unsupported psImage type: %d", img->type.type);
        return NULL;
    }
    psF32 *imgRowF32 = NULL;             // row pointer if F32
    psS32 *imgRowS32 = NULL;             //  "   "   "  "  !F32
    
    int const row0 = img->row0;
    int const col0 = img->col0;
    int const height = img->getHeight();
    int const width = img->getWidth();
/*
 * Is point in image, and above threshold?
 */
    row -= row0;
    col -= col0;
    if (row < 0 || row >= height ||
        col < 0 || col >= width) {
        psError(PS_ERR_BAD_PARAMETER_VALUE, true,
                "row/col == (%d, %d) are out of bounds [%d--%d, %d--%d]",
                row + row0, col + col0, row0, row0 + height - 1, col0, col0 + width - 1);
        return NULL;
    }
    
    ImagePixelT pixVal = F32 ? img->data.F32[row][col] : img->data.S32[row][col];
    if (pixVal < threshold) {
        return pmFootprintAlloc(0, img);
    }
    
    pmFootprint *fp = pmFootprintAlloc(1 + img->getHeight()/10, img);
/*
 * We need a mask for two purposes; to indicate which pixels are already detected,
 * and to store the "stop" pixels --- those that, once reached, should stop us
 * looking for the rest of the pmFootprint.  These are generally set from peaks.
 */
    psImage *mask = psImageAlloc(width, height, PS_TYPE_MASK);
    P_PSIMAGE_SET_ROW0(mask, row0);
    P_PSIMAGE_SET_COL0(mask, col0);
    psImageInit(mask, INITIAL);
    //
    // Set stop bits from peaks list
    //
    assert (peaks == NULL || peaks->n == 0 || pmIsPeak(peaks->data[0]));
    if (peaks != NULL) {
        for (int i = 0; i < peaks->n; i++) {
            pmPeak *peak = peaks->data[i];
            mask->data.PS_TYPE_MASK_DATA[peak->y - mask->row0][peak->x - mask->col0] |= STOP;
        }
    }
/*
 * Find starting span passing through (row, col)
 */
    psArray *startspans = psArrayAllocEmpty(1); // spans where we have to restart the search
    
    imgRowF32 = img->data.F32[row];      // only one of
    imgRowS32 = img->data.S32[row];      //      these is valid!
    psMaskType *maskRow = mask->data.PS_TYPE_MASK_DATA[row];
    {
        int i;
        for (i = col; i >= 0; i--) {
            pixVal = F32 ? imgRowF32[i] : imgRowS32[i];
            if ((maskRow[i] & DETECTED) || pixVal < threshold) {
                break;
            }
        }
        int i0 = i;
        for (i = col; i < width; i++) {
            pixVal = F32 ? imgRowF32[i] : imgRowS32[i];
            if ((maskRow[i] & DETECTED) || pixVal < threshold) {
                break;
            }
        }
        int i1 = i;
        pmSpan const *sp = pmFootprintAddSpan(fp, row + row0, i0 + col0 + 1, i1 + col0 - 1);
        
        (void)add_startspan(startspans, sp, mask, RESTART);
    }
    /*
     * Now workout from those Startspans, searching for pixels above threshold
     */
    while (do_startspan(fp, img, mask, threshold, startspans)) continue;
    /*
     * Cleanup
     */
    psFree(mask);
    psFree(startspans);                  // restores the image pixel
    
    return fp;                           // pmFootprint really
}
#endif

/************************************************************************************************************/
/**
 * Construct an empty FootprintSet given a region that its footprints would have lived in
 */
detection::FootprintSet::FootprintSet(geom::Box2I region ///< the desired region
) :
    lsst::daf::base::Citizen(typeid(this)),
    _footprints(PTR(FootprintList)(new FootprintList)), _region(region) {
}

/**
 * Copy constructor
 */
detection::FootprintSet::FootprintSet(
    FootprintSet const &rhs         //!< the input FootprintSet
) :
    lsst::daf::base::Citizen(typeid(this)),
    _footprints(rhs._footprints), _region(rhs._region) {
}

/// Assignment operator.
detection::FootprintSet &
detection::FootprintSet::operator=(FootprintSet const& rhs) {
    FootprintSet tmp(rhs);
    swap(tmp);                          // See Meyers, Effective C++, Item 11    
    return *this;
}

/************************************************************************************************************/
/**
 * Merge a FootprintSet into *this
 */
void detection::FootprintSet::merge(
        detection::FootprintSet const& rhs, ///< the Footprints to merge
        int tGrow,                          ///< No. of pixels to grow this Footprints
        int rGrow,                          ///< No. of pixels to grow rhs Footprints
        bool isotropic                      ///< Use (expensive) isotropic grow
)
{
    detection::FootprintSet fs = mergeFootprintSets(*this, tGrow, rhs, rGrow, isotropic);
    /*
     * Swap the new FootprintSet into place
     */
    this->swap(fs);
}

/// Set the corners of the FootprintSet's MaskedImage to region
///
/// N.b. updates all the Footprints' regions too
//
void detection::FootprintSet::setRegion(
    geom::Box2I const& region ///< desired region
) {
    _region = region;

    for (FootprintSet::FootprintList::iterator ptr = _footprints->begin(),
             end = _footprints->end(); ptr != end; ++ptr
    ) {
        (*ptr)->setRegion(region);
    }
}

/************************************************************************************************************/
/**
 * Grow all the Footprints in the input FootprintSet, returning a new FootprintSet
 *
 * The output FootprintSet may contain fewer Footprints, as some may well have been merged
 */
detection::FootprintSet::FootprintSet(
    FootprintSet const &rhs,        //!< the input FootprintSet
    int r,                          //!< Grow Footprints by r pixels
    bool isotropic                  //!< Grow isotropically (as opposed to a Manhattan metric)
    //!< @note Isotropic grows are significantly slower
)
    : lsst::daf::base::Citizen(typeid(this)), _footprints(new FootprintList), _region(rhs._region) {

    if (r == 0) {
        return;
    } else if (r < 0) {
        throw LSST_EXCEPT(lsst::pex::exceptions::InvalidParameterException,
                          (boost::format("I cannot grow by negative numbers: %d") % r).str());
    }

    detection::FootprintSet fs = mergeFootprintSets(FootprintSet(rhs.getRegion()), 0, rhs, r, isotropic);
    /*
     * Swap the new FootprintSet into place
     */
    swap(fs);
}

/************************************************************************************************************/
/**
 * Return the FootprintSet corresponding to the merge of two input FootprintSets
 *
 * \todo Implement this.  There's RHL Pan-STARRS code to do it, but it isn't yet converted to LSST C++
 */
detection::FootprintSet::FootprintSet(
        FootprintSet const& fs1,
        FootprintSet const& fs2,
        bool const 
                                                              )
    : lsst::daf::base::Citizen(typeid(this)),
      _footprints(new FootprintList()),
      _region(fs1._region)
{
    _region.include(fs2._region);
    throw LSST_EXCEPT(lsst::pex::exceptions::LogicErrorException, "NOT IMPLEMENTED");
}

/************************************************************************************************************/
/**
 * Return an Image with pixels set to the Footprint%s in the FootprintSet
 *
 * \returns an image::Image::Ptr
 */
PTR(image::Image<detection::FootprintIdPixel>)
detection::FootprintSet::insertIntoImage(
    bool const relativeIDs          ///< Use IDs starting at 0 (rather than the ones in the Footprint%s)
) const {
    PTR(image::Image<detection::FootprintIdPixel>) im(
        new image::Image<detection::FootprintIdPixel>(_region)
    );
    *im = 0;

    detection::FootprintIdPixel id = 0;
    for (FootprintList::const_iterator fiter = _footprints->begin(); 
         fiter != _footprints->end(); fiter++
    ) {
        Footprint::Ptr const foot = *fiter;
        
        if (relativeIDs) {
            id++;
        } else {
            id = foot->getId();
        }
        
        foot->insertIntoImage(*im.get(), id);
    }
    
    return im;
}

/************************************************************************************************************/
/**
 * Convert all the Footprints in the FootprintSet to be HeavyFootprint%s
 */
template<typename ImagePixelT, typename MaskPixelT>
void
detection::FootprintSet::makeHeavy(
    image::MaskedImage<ImagePixelT, MaskPixelT> const& mimg, ///< the image providing pixel values
    HeavyFootprintCtrl const *ctrl     ///< Control how we manipulate HeavyFootprints
)
{
    HeavyFootprintCtrl ctrl_s = HeavyFootprintCtrl();

    if (!ctrl) {
        ctrl = &ctrl_s;
    }

    for (FootprintList::iterator ptr = _footprints->begin(),
                                          end = _footprints->end(); ptr != end; ++ptr) {
        ptr->reset(new detection::HeavyFootprint<ImagePixelT, MaskPixelT>(**ptr, mimg, ctrl));
    }
}

void detection::FootprintSet::makeSources(
    lsst::afw::table::SourceVector & vector
) const {
    for (FootprintList::const_iterator i = _footprints->begin(); i != _footprints->end(); ++i) {
        PTR(afw::table::SourceRecord) r = vector.addNew();
        r->setFootprint(*i);
    }
}


/************************************************************************************************************/
//
// Explicit instantiations
//

#ifndef DOXYGEN

#define INSTANTIATE(PIXEL)                      \
    template detection::FootprintSet::FootprintSet(                     \
        image::Image<PIXEL> const &, Threshold const &, int const, bool const); \
    template detection::FootprintSet::FootprintSet(                     \
        image::MaskedImage<PIXEL,image::MaskPixel> const &, Threshold const &, \
        std::string const &, int const, bool const);\
    template detection::FootprintSet::FootprintSet( \
        image::MaskedImage<PIXEL,image::MaskPixel> const &, Threshold const &, \
        int, int, std::vector<PTR(Peak)> const *);                      \
    template void detection::FootprintSet::makeHeavy(image::MaskedImage<PIXEL,image::MaskPixel> const &, \
                                                     HeavyFootprintCtrl const *)

template detection::FootprintSet::FootprintSet(image::Mask<image::MaskPixel> const &,
                                               Threshold const &, int const);

template void detection::FootprintSet::setMask(image::Mask<image::MaskPixel> *, std::string const &);
template void detection::FootprintSet::setMask(PTR(image::Mask<image::MaskPixel>), std::string const &);

INSTANTIATE(boost::uint16_t);
INSTANTIATE(int);
INSTANTIATE(float);
INSTANTIATE(double);

#endif // !DOXYGEN<|MERGE_RESOLUTION|>--- conflicted
+++ resolved
@@ -554,8 +554,7 @@
  */
 template<typename ImagePixelT, typename MaskPixelT, typename VariancePixelT, typename ThresholdTraitT>
 static void findFootprints(
-<<<<<<< HEAD
-        typename detection::FootprintSet<ImagePixelT, MaskPixelT>::FootprintList *_footprints, // Footprints
+        typename detection::FootprintSet::FootprintList *_footprints, // Footprints
         geom::Box2I const& _region,               // BBox of pixels that are being searched
         image::ImageBase<ImagePixelT> const &img, // Image to search for objects
         image::Image<VariancePixelT> const *var,  // img's variance
@@ -564,19 +563,7 @@
         bool const polarity,                      // if false, search _below_ thresholdVal
         int const npixMin,                        // minimum number of pixels in an object
         bool const setPeaks                       // should I set the Peaks list?
-                          )
-=======
-    detection::FootprintSet::FootprintList *_footprints, // Footprints
-    geom::Box2I const& _region,               // BBox of pixels that are being searched
-    image::ImageBase<ImagePixelT> const &img, // Image to search for objects
-    image::Image<VariancePixelT> const *var,  // img's variance
-    double const thresholdVal,                // threshold value defining Footprints
-    double const includeThresholdMultiplier,  // threshold multiplier for inclusion in FootprintSet
-    bool const polarity,                      // if false, search _below_ thresholdVal
-    int const npixMin,                        // minimum number of pixels in an object
-    bool const setPeaks                       // should I set the Peaks list?
-) 
->>>>>>> 8be7ee71
+)
 {
     int id;                             /* object ID */
     int in_span;                        /* object ID of current IdSpan */
