#!/usr/bin/env python

# 
# LSST Data Management System
# Copyright 2008, 2009, 2010 LSST Corporation.
# 
# This product includes software developed by the
# LSST Project (http://www.lsst.org/).
#
# This program is free software: you can redistribute it and/or modify
# it under the terms of the GNU General Public License as published by
# the Free Software Foundation, either version 3 of the License, or
# (at your option) any later version.
# 
# This program is distributed in the hope that it will be useful,
# but WITHOUT ANY WARRANTY; without even the implied warranty of
# MERCHANTABILITY or FITNESS FOR A PARTICULAR PURPOSE.  See the
# GNU General Public License for more details.
# 
# You should have received a copy of the LSST License Statement and 
# the GNU General Public License along with this program.  If not, 
# see <http://www.lsstcorp.org/LegalNotices/>.
#

"""
Tests for table.SimpleTable

Run with:
   ./testSimpleTable.py
or
   python
   >>> import testSimpleTable; testSimpleTable.run()
"""

import sys
import os
import unittest
import numpy

import lsst.utils.tests
import lsst.pex.exceptions
import lsst.afw.table
import lsst.afw.geom
import lsst.afw.coord

try:
    type(display)
except NameError:
    display = False

#-=-=-=-=-=-=-=-=-=-=-=-=-=-=-=-=-=-=-=-=-=-=-=-=-=-=-=-=-=-=-=-=-=-=-=-=-=-=-=-

def makeArray(size, dtype):
    return numpy.array(numpy.random.randn(size), dtype=dtype)

def makeCov(size, dtype):
    m = numpy.array(numpy.random.randn(size, size), dtype=dtype)
    r = numpy.dot(m, m.transpose())  # not quite symmetric for single-precision on some platforms
    for i in range(r.shape[0]):
        for j in range(i):
            r[i,j] = r[j,i]
    return r

class SimpleTableTestCase(unittest.TestCase):

    def checkScalarAccessors(self, record, key, name, value1, value2):
        fastSetter = getattr(record, "set" + key.getTypeString())
        fastGetter = getattr(record, "get" + key.getTypeString())
        record[key] = value1
        self.assertEqual(record[key], value1)
        self.assertEqual(record.get(key), value1)
        self.assertEqual(record[name], value1)
        self.assertEqual(record.get(name), value1)
        self.assertEqual(fastGetter(key), value1)
        record.set(key, value2)
        self.assertEqual(record[key], value2)
        self.assertEqual(record.get(key), value2)
        self.assertEqual(record[name], value2)
        self.assertEqual(record.get(name), value2)
        self.assertEqual(fastGetter(key), value2)
        record[name] = value1
        self.assertEqual(record[key], value1)
        self.assertEqual(record.get(key), value1)
        self.assertEqual(record[name], value1)
        self.assertEqual(record.get(name), value1)
        self.assertEqual(fastGetter(key), value1)
        record.set(name, value2)
        self.assertEqual(record[key], value2)
        self.assertEqual(record.get(key), value2)
        self.assertEqual(record[name], value2)
        self.assertEqual(record.get(name), value2)
        self.assertEqual(fastGetter(key), value2)
        fastSetter(key, value1)
        self.assertEqual(record[key], value1)
        self.assertEqual(record.get(key), value1)
        self.assertEqual(record[name], value1)
        self.assertEqual(record.get(name), value1)
        self.assertEqual(fastGetter(key), value1)
        self.assert_(key.subfields is None)

    def checkGeomAccessors(self, record, key, name, value):
        fastSetter = getattr(record, "set" + key.getTypeString())
        fastGetter = getattr(record, "get" + key.getTypeString())
        record.set(key, value)
        self.assertEqual(record.get(key), value)
        record.set(name, value)
        self.assertEqual(record.get(name), value)
        fastSetter(key, value)
        self.assertEqual(fastGetter(key), value)

    def checkArrayAccessors(self, record, key, name, value):
        fastSetter = getattr(record, "set" + key.getTypeString())
        fastGetter = getattr(record, "get" + key.getTypeString())
        record.set(key, value)
        self.assert_(numpy.all(record.get(key) == value))
        record.set(name, value)
        self.assert_(numpy.all(record.get(name) == value))
        fastSetter(key, value)
        self.assert_(numpy.all(fastGetter(key) == value))

    def testRecordAccess(self):
        schema = lsst.afw.table.Schema()
        k1 = schema.addField("f1", type="I")
        k2 = schema.addField("f2", type="L")
        k3 = schema.addField("f3", type="F")
        k4 = schema.addField("f4", type="D")
        k5 = schema.addField("f5", type="PointI")
        k6 = schema.addField("f6", type="PointF")
        k7 = schema.addField("f7", type="PointD")
        k8 = schema.addField("f8", type="MomentsF")
        k9 = schema.addField("f9", type="MomentsD")
        k10 = schema.addField("f10", type="ArrayF", size=4)
        k11 = schema.addField("f11", type="ArrayD", size=5)
        k12 = schema.addField("f12", type="CovF", size=3)
        k14 = schema.addField("f14", type="CovPointF")
        k16 = schema.addField("f16", type="CovMomentsF")
        k18 = schema.addField("f18", type="Angle")
        k19 = schema.addField("f19", type="Coord")
        k20 = schema.addField("f20", type="String", size=4)
        table = lsst.afw.table.BaseTable.make(schema)
        record = table.makeRecord()
        self.assertEqual(record[k1], 0)
        self.assertEqual(record[k2], 0)
        self.assert_(numpy.isnan(record[k3]))
        self.assert_(numpy.isnan(record[k4]))
        self.assertEqual(record.get(k5), lsst.afw.geom.Point2I())
        self.assert_(numpy.isnan(record[k6.getX()]))
        self.assert_(numpy.isnan(record[k6.getY()]))
        self.assert_(numpy.isnan(record[k7.getX()]))
        self.assert_(numpy.isnan(record[k7.getY()]))
        self.checkScalarAccessors(record, k1, "f1", 2, 3)
        self.checkScalarAccessors(record, k2, "f2", 2, 3)
        self.checkScalarAccessors(record, k3, "f3", 2.5, 3.5)
        self.checkScalarAccessors(record, k4, "f4", 2.5, 3.5)
        self.checkGeomAccessors(record, k5, "f5", lsst.afw.geom.Point2I(5, 3))
        self.checkGeomAccessors(record, k6, "f6", lsst.afw.geom.Point2D(5.5, 3.5))
        self.checkGeomAccessors(record, k7, "f7", lsst.afw.geom.Point2D(5.5, 3.5))
        for k in (k5, k6, k7): self.assertEqual(k.subfields, ("x", "y"))
        self.checkGeomAccessors(record, k8, "f8", lsst.afw.geom.ellipses.Quadrupole(5.5, 3.5, -1.0))
        self.checkGeomAccessors(record, k9, "f9", lsst.afw.geom.ellipses.Quadrupole(5.5, 3.5, -1.0))
        for k in (k8, k9): self.assertEqual(k.subfields, ("xx", "yy", "xy"))
        self.checkArrayAccessors(record, k10, "f10", makeArray(k10.getSize(), dtype=numpy.float32))
        self.checkArrayAccessors(record, k11, "f11", makeArray(k11.getSize(), dtype=numpy.float64))
        for k in (k10, k11): self.assertEqual(k.subfields, tuple(range(k.getSize())))
        self.checkArrayAccessors(record, k12, "f12", makeCov(k12.getSize(), dtype=numpy.float32))
        self.checkArrayAccessors(record, k14, "f14", makeCov(k14.getSize(), dtype=numpy.float32))
        self.checkArrayAccessors(record, k16, "f16", makeCov(k16.getSize(), dtype=numpy.float32))
<<<<<<< HEAD
        self.checkArrayAccessors(record, k17, "f17", makeCov(k17.getSize(), dtype=numpy.float64))
        for k in (k12, k13, k14, k15, k16, k17):
=======
        for k in (k12, k14, k16):
>>>>>>> 39c4ddef
            n = 0
            for idx, subkey in zip(k.subfields, k.subkeys):
                self.assertEqual(k[idx], subkey)
                n += 1
            self.assertEqual(n, k.getElementCount())
        self.checkGeomAccessors(record, k18, "f18", lsst.afw.geom.Angle(1.2))
        self.assert_(k18.subfields is None)
        self.checkGeomAccessors(
            record, k19, "f19", 
            lsst.afw.coord.IcrsCoord(lsst.afw.geom.Angle(1.3), lsst.afw.geom.Angle(0.5))
            )
        self.assertEqual(k19.subfields, ("ra", "dec"))
<<<<<<< HEAD
=======
        self.checkScalarAccessors(record, k20, "f20", "foo", "bar")
>>>>>>> 39c4ddef
        k0a = lsst.afw.table.Key["D"]()
        k0b = lsst.afw.table.Key["Flag"]()
        lsst.utils.tests.assertRaisesLsstCpp(self, lsst.pex.exceptions.LogicErrorException, record.get, k0a)
        lsst.utils.tests.assertRaisesLsstCpp(self, lsst.pex.exceptions.LogicErrorException, record.get, k0b)

    def _testBaseFits(self, target):
        schema = lsst.afw.table.Schema()
        k = schema.addField("f", type="D")
        cat1 = lsst.afw.table.BaseCatalog(schema)
        for i in range(50):
            record = cat1.addNew()
            record.set(k, numpy.random.randn())
        cat1.writeFits(target)
        cat2 = lsst.afw.table.BaseCatalog.readFits(target)
        self.assertEqual(len(cat1), len(cat2))
        for r1, r2 in zip(cat1, cat2):
            self.assertEqual(r1.get(k), r2.get(k))

    def testBaseFits(self):
        self._testBaseFits("testBaseTable.fits")
        os.remove("testBaseTable.fits")
        self.assertRaises(Exception, lsst.afw.table.BaseCatalog.readFits, "nonexistentfile.fits")

    def testMemoryFits(self):
        mem = lsst.afw.table.MemFileManager()
        self._testBaseFits(mem)

    def testColumnView(self):
        schema = lsst.afw.table.Schema()
        k1 = schema.addField("f1", type="I")
        kb1 = schema.addField("fb1", type="Flag")
        k2 = schema.addField("f2", type="F")
        kb2 = schema.addField("fb2", type="Flag")
        k3 = schema.addField("f3", type="D")
        kb3 = schema.addField("fb3", type="Flag")
        k4 = schema.addField("f4", type="ArrayF", size=2)
        k5 = schema.addField("f5", type="ArrayD", size=3)
        k6 = schema.addField("f6", type="Angle")
        catalog = lsst.afw.table.BaseCatalog(schema)
        catalog.addNew()
        catalog.addNew()
        catalog[0].set(k1, 2)
        catalog[0].set(k2, 0.5)
        catalog[0].set(k3, 0.25)
        catalog[0].set(kb1, False)
        catalog[0].set(kb2, True)
        catalog[0].set(kb3, False)
        catalog[0].set(k4, numpy.array([-0.5, -0.25], dtype=numpy.float32))
        catalog[0].set(k5, numpy.array([-1.5, -1.25, 3.375], dtype=numpy.float64))
        catalog[0].set(k6, lsst.afw.geom.Angle(0.25))
        catalog[1].set(k1, 3)
        catalog[1].set(k2, 2.5)
        catalog[1].set(k3, 0.75)
        catalog[1].set(kb1, True)
        catalog[1].set(kb2, False)
        catalog[1].set(kb3, True)
        catalog[1].set(k4, numpy.array([-3.25, -0.75], dtype=numpy.float32))
        catalog[1].set(k5, numpy.array([-1.25, -2.75, 0.625], dtype=numpy.float64))
        catalog[1].set(k6, lsst.afw.geom.Angle(0.15))
        columns = catalog.getColumnView()
        for key in [k1, k2, k3, kb1, kb2, kb3]:
            array = columns[key]
            for i in [0, 1]:
                self.assertEqual(array[i], catalog[i].get(key))
        for key in [k4, k5]:
            array = columns[key]
            for i in [0, 1]:
                self.assert_(numpy.all(array[i] == catalog[i].get(key)))
        for key in [k6]:
            array = columns[key]
            for i in [0, 1]:
                self.assertEqual(lsst.afw.geom.Angle(array[i]), catalog[i].get(key))
        for key in [k1, k2, k3]:
            vals = columns[key].copy()
            vals *= 2
            array = columns[key]
            array *= 2
            for i in [0, 1]:
                self.assertEqual(catalog[i].get(key), vals[i])
                self.assertEqual(array[i], vals[i])

    def testIteration(self):
        schema = lsst.afw.table.Schema()
        k = schema.addField("a", type=int)
        catalog = lsst.afw.table.BaseCatalog(schema)
        for n in range(5):
            record = catalog.addNew()
            record[k] = n
        for n, r in enumerate(catalog):
            self.assertEqual(n, r[k])

    def testTicket2262(self):
        """Test that we can construct an array field in Python"""
        f1 = lsst.afw.table.Field["ArrayF"]("name", "doc", "units", 5)
        f2 = lsst.afw.table.Field["ArrayD"]("name", "doc", 5)
        self.assertEqual(f1.getSize(), 5)
        self.assertEqual(f2.getSize(), 5)
        
    def testExtract(self):
        schema = lsst.afw.table.Schema()
        schema.addField("a.b.c1", type=numpy.float64)
        schema.addField("a.b.c2", type="Flag")
        schema.addField("a.d1", type=numpy.int32)
        schema.addField("a.d2", type="ArrayF", size=2)
        schema.addField("q.e1", type="PointI")
        covKey = schema.addField("q.e2", type="CovF", size=3)
        self.assertEqual(schema.extract("a.b.*", ordered=True).keys(), ["a.b.c1", "a.b.c2"])
        self.assertEqual(schema.extract("*1", ordered=True).keys(), ["a.b.c1", "a.d1", "q.e1"])
        self.assertEqual(schema.extract("a.b.*", "*2", ordered=True).keys(),
                         ["a.b.c1", "a.b.c2", "a.d2", "q.e2"])
        self.assertEqual(schema.extract(regex=r"a\.(.+)1", sub=r"\1f", ordered=True).keys(), ["b.cf", "df"])
        catalog = lsst.afw.table.BaseCatalog(schema)
        for i in range(5):
            record = catalog.addNew()
            record.set("a.b.c1", numpy.random.randn())
            record.set("a.b.c2", True)
            record.set("a.d1", numpy.random.randint(100))
            record.set("a.d2", numpy.random.randn(2).astype(numpy.float32))
            record.set("q.e1", lsst.afw.geom.Point2I(numpy.random.randint(10), numpy.random.randint(10)))
            record.set("q.e2", numpy.random.randn(3,3).astype(numpy.float32))
        d = record.extract("*")
        self.assertEqual(set(d.keys()), set(schema.getNames()))
        self.assertEqual(d["a.b.c1"], record.get("a.b.c1"))
        self.assertEqual(d["a.b.c2"], record.get("a.b.c2"))
        self.assertEqual(d["a.d1"], record.get("a.d1"))
        self.assert_(numpy.all(d["a.d2"] == record.get("a.d2")))
        self.assertEqual(d["q.e1"], record.get("q.e1"))
        self.assert_(numpy.all(d["q.e2"] == record.get("q.e2")))
        d = record.extract("q.e1", split=True)
        self.assertEqual(d["q.e1.x"], record.get("q.e1.x"))
        self.assertEqual(d["q.e1.y"], record.get("q.e1.y"))
        self.assert_("q.e1" not in d)
        allIdx = slice(None)
        sliceIdx = slice(0, 4, 2)
        boolIdx = numpy.array([True, False, False, True, True])
        for kwds, idx in [
            ({}, allIdx),
            ({"copy": True}, allIdx),
            ({"where": boolIdx}, boolIdx),
            ({"where": sliceIdx}, sliceIdx),
            ({"where": boolIdx, "copy": True}, boolIdx),
            ({"where": sliceIdx, "copy": True}, sliceIdx),
            ]:
            
            d = catalog.extract("*", **kwds)
            self.assert_(numpy.all(d["a.b.c1"] == catalog.get("a.b.c1")[idx]))
            self.assert_(numpy.all(d["a.b.c2"] == catalog.get("a.b.c2")[idx]))
            self.assert_(numpy.all(d["a.d1"] == catalog.get("a.d1")[idx]))
            self.assert_(numpy.all(d["a.d2"] == catalog.get("a.d2")[idx]))
            self.assert_(numpy.all(d["q.e1.x"] == catalog.get("q.e1.x")[idx]))
            self.assert_(numpy.all(d["q.e1.y"] == catalog.get("q.e1.y")[idx]))
            cov = d["q.e2"]
            for i in range(covKey.getSize()):
                for j in range(covKey.getSize()):
                    self.assert_(numpy.all(cov[:,i,j] == catalog.get(covKey[i,j])[idx]))
            if "copy" in kwds or idx is boolIdx:
                for col in d.values():
                    self.assert_(col.flags.c_contiguous)

    def testExtend(self):
        schema1 = lsst.afw.table.SourceTable.makeMinimalSchema()
        k1 = schema1.addField("f1", type=int)
        k2 = schema1.addField("f2", type=float)
        cat1 = lsst.afw.table.BaseCatalog(schema1)
        for i in range(1000):
            record = cat1.addNew()
            record.setI(k1, i)
            record.setD(k2, numpy.random.randn())
        self.assertFalse(cat1.isContiguous())
        cat2 = lsst.afw.table.BaseCatalog(schema1)
        cat2.extend(cat1, deep=True)
        self.assertEqual(len(cat1), len(cat2))
        self.assert_(cat2.isContiguous())
        cat3 = lsst.afw.table.BaseCatalog(cat1.table)
        cat3.extend(cat1, deep=False)
        self.assertFalse(cat3.isContiguous())
        cat4 = lsst.afw.table.BaseCatalog(cat1.table)
        cat4.extend(list(cat1), deep=False)
        self.assertFalse(cat4.isContiguous())
        cat4 = lsst.afw.table.BaseCatalog(schema1)
        cat4.extend(list(cat1), deep=True)
        self.assertFalse(cat4.isContiguous())
        mapper = lsst.afw.table.SchemaMapper(schema1)
        mapper.addMinimalSchema(lsst.afw.table.SourceTable.makeMinimalSchema())
        k2a = mapper.addMapping(k2)
        schema2 = mapper.getOutputSchema()
        self.assert_(mapper.getOutputSchema().contains(lsst.afw.table.SourceTable.makeMinimalSchema()))
        cat5 = lsst.afw.table.BaseCatalog(schema2)
        cat5.extend(cat1, mapper=mapper)
        self.assert_(cat5.isContiguous())
        cat6 = lsst.afw.table.SourceCatalog(schema2)
        cat6.extend(list(cat1), mapper=mapper)
        self.assertFalse(cat6.isContiguous())
        cat7 = lsst.afw.table.SourceCatalog(schema2)
        cat7.reserve(len(cat1) * 2)
        cat7.extend(list(cat1), mapper=mapper)
        cat7.extend(cat1, mapper=mapper)
        self.assert_(cat7.isContiguous())

    def testTicket2308(self):
        inputSchema = lsst.afw.table.SourceTable.makeMinimalSchema()
        mapper1 = lsst.afw.table.SchemaMapper(inputSchema)
        mapper1.addMinimalSchema(lsst.afw.table.SourceTable.makeMinimalSchema(), True)
        mapper2 = lsst.afw.table.SchemaMapper(inputSchema)
        mapper2.addMinimalSchema(lsst.afw.table.SourceTable.makeMinimalSchema(), False)
        inputTable = lsst.afw.table.SourceTable.make(inputSchema)
        inputRecord = inputTable.makeRecord()
        inputRecord.set("id", 42)
        outputTable1 = lsst.afw.table.SourceTable.make(mapper1.getOutputSchema())
        outputTable2 = lsst.afw.table.SourceTable.make(mapper2.getOutputSchema())
        outputRecord1 = outputTable1.makeRecord()
        outputRecord2 = outputTable2.makeRecord()
        self.assertEqual(outputRecord1.getId(), outputRecord2.getId())
        self.assertNotEqual(outputRecord1.getId(), inputRecord.getId())
        outputRecord1.assign(inputRecord, mapper1)
        self.assertEqual(outputRecord1.getId(), inputRecord.getId())
        outputRecord2.assign(inputRecord, mapper2)
        self.assertNotEqual(outputRecord2.getId(), inputRecord.getId())

    def testTicket2393(self):
        schema = lsst.afw.table.Schema()
        k = schema.addField(lsst.afw.table.Field[int]("i", "doc for i"))
        item = schema.find("i")
        self.assertEqual(k, item.key)

    def testExtend(self):
        schema1 = lsst.afw.table.SourceTable.makeMinimalSchema()
        k1 = schema1.addField("f1", type=int)
        k2 = schema1.addField("f2", type=float)
        cat1 = lsst.afw.table.BaseCatalog(schema1)
        for i in range(1000):
            record = cat1.addNew()
            record.setI(k1, i)
            record.setD(k2, numpy.random.randn())
        self.assertFalse(cat1.isContiguous())
        cat2 = lsst.afw.table.BaseCatalog(schema1)
        cat2.extend(cat1, deep=True)
        self.assertEqual(len(cat1), len(cat2))
        self.assert_(cat2.isContiguous())
        cat3 = lsst.afw.table.BaseCatalog(cat1.table)
        cat3.extend(cat1, deep=False)
        self.assertFalse(cat3.isContiguous())
        cat4 = lsst.afw.table.BaseCatalog(cat1.table)
        cat4.extend(list(cat1), deep=False)
        self.assertFalse(cat4.isContiguous())
        cat4 = lsst.afw.table.BaseCatalog(schema1)
        cat4.extend(list(cat1), deep=True)
        self.assertFalse(cat4.isContiguous())
        mapper = lsst.afw.table.SchemaMapper(schema1)
        mapper.addMinimalSchema(lsst.afw.table.SourceTable.makeMinimalSchema())
        k2a = mapper.addMapping(k2)
        schema2 = mapper.getOutputSchema()
        self.assert_(mapper.getOutputSchema().contains(lsst.afw.table.SourceTable.makeMinimalSchema()))
        cat5 = lsst.afw.table.BaseCatalog(schema2)
        cat5.extend(cat1, mapper=mapper)
        self.assert_(cat5.isContiguous())
        cat6 = lsst.afw.table.SourceCatalog(schema2)
        cat6.extend(list(cat1), mapper=mapper)
        self.assertFalse(cat6.isContiguous())
        cat7 = lsst.afw.table.SourceCatalog(schema2)
        cat7.reserve(len(cat1) * 2)
        cat7.extend(list(cat1), mapper=mapper)
        cat7.extend(cat1, mapper=mapper)
        self.assert_(cat7.isContiguous())
        
    def testExtract(self):
        schema = lsst.afw.table.Schema()
        schema.addField("a.b.c1", type=numpy.float64)
        schema.addField("a.b.c2", type="Flag")
        schema.addField("a.d1", type=numpy.int32)
        schema.addField("a.d2", type="ArrayF", size=2)
        schema.addField("q.e1", type="PointI")
        covKey = schema.addField("q.e2", type="CovF", size=3)
        self.assertEqual(schema.extract("a.b.*", ordered=True).keys(), ["a.b.c1", "a.b.c2"])
        self.assertEqual(schema.extract("*1", ordered=True).keys(), ["a.b.c1", "a.d1", "q.e1"])
        self.assertEqual(schema.extract("a.b.*", "*2", ordered=True).keys(),
                         ["a.b.c1", "a.b.c2", "a.d2", "q.e2"])
        self.assertEqual(schema.extract(regex=r"a\.(.+)1", sub=r"\1f", ordered=True).keys(), ["b.cf", "df"])
        catalog = lsst.afw.table.BaseCatalog(schema)
        for i in range(5):
            record = catalog.addNew()
            record.set("a.b.c1", numpy.random.randn())
            record.set("a.b.c2", True)
            record.set("a.d1", numpy.random.randint(100))
            record.set("a.d2", numpy.random.randn(2).astype(numpy.float32))
            record.set("q.e1", lsst.afw.geom.Point2I(numpy.random.randint(10), numpy.random.randint(10)))
            record.set("q.e2", numpy.random.randn(3,3).astype(numpy.float32))
        d = record.extract("*")
        self.assertEqual(set(d.keys()), set(schema.getNames()))
        self.assertEqual(d["a.b.c1"], record.get("a.b.c1"))
        self.assertEqual(d["a.b.c2"], record.get("a.b.c2"))
        self.assertEqual(d["a.d1"], record.get("a.d1"))
        self.assert_(numpy.all(d["a.d2"] == record.get("a.d2")))
        self.assertEqual(d["q.e1"], record.get("q.e1"))
        self.assert_(numpy.all(d["q.e2"] == record.get("q.e2")))
        d = record.extract("q.e1", split=True)
        self.assertEqual(d["q.e1.x"], record.get("q.e1.x"))
        self.assertEqual(d["q.e1.y"], record.get("q.e1.y"))
        self.assert_("q.e1" not in d)
        allIdx = slice(None)
        sliceIdx = slice(0, 4, 2)
        boolIdx = numpy.array([True, False, False, True, True])
        for kwds, idx in [
            ({}, allIdx),
            ({"copy": True}, allIdx),
            ({"where": boolIdx}, boolIdx),
            ({"where": sliceIdx}, sliceIdx),
            ({"where": boolIdx, "copy": True}, boolIdx),
            ({"where": sliceIdx, "copy": True}, sliceIdx),
            ]:
            
            d = catalog.extract("*", **kwds)
            self.assert_(numpy.all(d["a.b.c1"] == catalog.get("a.b.c1")[idx]))
            self.assert_(numpy.all(d["a.b.c2"] == catalog.get("a.b.c2")[idx]))
            self.assert_(numpy.all(d["a.d1"] == catalog.get("a.d1")[idx]))
            self.assert_(numpy.all(d["a.d2"] == catalog.get("a.d2")[idx]))
            self.assert_(numpy.all(d["q.e1.x"] == catalog.get("q.e1.x")[idx]))
            self.assert_(numpy.all(d["q.e1.y"] == catalog.get("q.e1.y")[idx]))
            cov = d["q.e2"]
            for i in range(covKey.getSize()):
                for j in range(covKey.getSize()):
                    self.assert_(numpy.all(cov[:,i,j] == catalog.get(covKey[i,j])[idx]))
            if "copy" in kwds or idx is boolIdx:
                for col in d.values():
                    self.assert_(col.flags.c_contiguous)

#-=-=-=-=-=-=-=-=-=-=-=-=-=-=-=-=-=-=-=-=-=-=-=-=-=-=-=-=-=-=-=-=-=-=-=-=-=-=-=-

def suite():
    """Returns a suite containing all the test cases in this module."""

    lsst.utils.tests.init()

    suites = []
    suites += unittest.makeSuite(SimpleTableTestCase)
    suites += unittest.makeSuite(lsst.utils.tests.MemoryTestCase)
    return unittest.TestSuite(suites)

def run(shouldExit = False):
    """Run the tests"""
    lsst.utils.tests.run(suite(), shouldExit)

if __name__ == "__main__":
    run(True)<|MERGE_RESOLUTION|>--- conflicted
+++ resolved
@@ -165,12 +165,7 @@
         self.checkArrayAccessors(record, k12, "f12", makeCov(k12.getSize(), dtype=numpy.float32))
         self.checkArrayAccessors(record, k14, "f14", makeCov(k14.getSize(), dtype=numpy.float32))
         self.checkArrayAccessors(record, k16, "f16", makeCov(k16.getSize(), dtype=numpy.float32))
-<<<<<<< HEAD
-        self.checkArrayAccessors(record, k17, "f17", makeCov(k17.getSize(), dtype=numpy.float64))
-        for k in (k12, k13, k14, k15, k16, k17):
-=======
         for k in (k12, k14, k16):
->>>>>>> 39c4ddef
             n = 0
             for idx, subkey in zip(k.subfields, k.subkeys):
                 self.assertEqual(k[idx], subkey)
@@ -183,10 +178,7 @@
             lsst.afw.coord.IcrsCoord(lsst.afw.geom.Angle(1.3), lsst.afw.geom.Angle(0.5))
             )
         self.assertEqual(k19.subfields, ("ra", "dec"))
-<<<<<<< HEAD
-=======
         self.checkScalarAccessors(record, k20, "f20", "foo", "bar")
->>>>>>> 39c4ddef
         k0a = lsst.afw.table.Key["D"]()
         k0b = lsst.afw.table.Key["Flag"]()
         lsst.utils.tests.assertRaisesLsstCpp(self, lsst.pex.exceptions.LogicErrorException, record.get, k0a)
@@ -412,107 +404,6 @@
         item = schema.find("i")
         self.assertEqual(k, item.key)
 
-    def testExtend(self):
-        schema1 = lsst.afw.table.SourceTable.makeMinimalSchema()
-        k1 = schema1.addField("f1", type=int)
-        k2 = schema1.addField("f2", type=float)
-        cat1 = lsst.afw.table.BaseCatalog(schema1)
-        for i in range(1000):
-            record = cat1.addNew()
-            record.setI(k1, i)
-            record.setD(k2, numpy.random.randn())
-        self.assertFalse(cat1.isContiguous())
-        cat2 = lsst.afw.table.BaseCatalog(schema1)
-        cat2.extend(cat1, deep=True)
-        self.assertEqual(len(cat1), len(cat2))
-        self.assert_(cat2.isContiguous())
-        cat3 = lsst.afw.table.BaseCatalog(cat1.table)
-        cat3.extend(cat1, deep=False)
-        self.assertFalse(cat3.isContiguous())
-        cat4 = lsst.afw.table.BaseCatalog(cat1.table)
-        cat4.extend(list(cat1), deep=False)
-        self.assertFalse(cat4.isContiguous())
-        cat4 = lsst.afw.table.BaseCatalog(schema1)
-        cat4.extend(list(cat1), deep=True)
-        self.assertFalse(cat4.isContiguous())
-        mapper = lsst.afw.table.SchemaMapper(schema1)
-        mapper.addMinimalSchema(lsst.afw.table.SourceTable.makeMinimalSchema())
-        k2a = mapper.addMapping(k2)
-        schema2 = mapper.getOutputSchema()
-        self.assert_(mapper.getOutputSchema().contains(lsst.afw.table.SourceTable.makeMinimalSchema()))
-        cat5 = lsst.afw.table.BaseCatalog(schema2)
-        cat5.extend(cat1, mapper=mapper)
-        self.assert_(cat5.isContiguous())
-        cat6 = lsst.afw.table.SourceCatalog(schema2)
-        cat6.extend(list(cat1), mapper=mapper)
-        self.assertFalse(cat6.isContiguous())
-        cat7 = lsst.afw.table.SourceCatalog(schema2)
-        cat7.reserve(len(cat1) * 2)
-        cat7.extend(list(cat1), mapper=mapper)
-        cat7.extend(cat1, mapper=mapper)
-        self.assert_(cat7.isContiguous())
-        
-    def testExtract(self):
-        schema = lsst.afw.table.Schema()
-        schema.addField("a.b.c1", type=numpy.float64)
-        schema.addField("a.b.c2", type="Flag")
-        schema.addField("a.d1", type=numpy.int32)
-        schema.addField("a.d2", type="ArrayF", size=2)
-        schema.addField("q.e1", type="PointI")
-        covKey = schema.addField("q.e2", type="CovF", size=3)
-        self.assertEqual(schema.extract("a.b.*", ordered=True).keys(), ["a.b.c1", "a.b.c2"])
-        self.assertEqual(schema.extract("*1", ordered=True).keys(), ["a.b.c1", "a.d1", "q.e1"])
-        self.assertEqual(schema.extract("a.b.*", "*2", ordered=True).keys(),
-                         ["a.b.c1", "a.b.c2", "a.d2", "q.e2"])
-        self.assertEqual(schema.extract(regex=r"a\.(.+)1", sub=r"\1f", ordered=True).keys(), ["b.cf", "df"])
-        catalog = lsst.afw.table.BaseCatalog(schema)
-        for i in range(5):
-            record = catalog.addNew()
-            record.set("a.b.c1", numpy.random.randn())
-            record.set("a.b.c2", True)
-            record.set("a.d1", numpy.random.randint(100))
-            record.set("a.d2", numpy.random.randn(2).astype(numpy.float32))
-            record.set("q.e1", lsst.afw.geom.Point2I(numpy.random.randint(10), numpy.random.randint(10)))
-            record.set("q.e2", numpy.random.randn(3,3).astype(numpy.float32))
-        d = record.extract("*")
-        self.assertEqual(set(d.keys()), set(schema.getNames()))
-        self.assertEqual(d["a.b.c1"], record.get("a.b.c1"))
-        self.assertEqual(d["a.b.c2"], record.get("a.b.c2"))
-        self.assertEqual(d["a.d1"], record.get("a.d1"))
-        self.assert_(numpy.all(d["a.d2"] == record.get("a.d2")))
-        self.assertEqual(d["q.e1"], record.get("q.e1"))
-        self.assert_(numpy.all(d["q.e2"] == record.get("q.e2")))
-        d = record.extract("q.e1", split=True)
-        self.assertEqual(d["q.e1.x"], record.get("q.e1.x"))
-        self.assertEqual(d["q.e1.y"], record.get("q.e1.y"))
-        self.assert_("q.e1" not in d)
-        allIdx = slice(None)
-        sliceIdx = slice(0, 4, 2)
-        boolIdx = numpy.array([True, False, False, True, True])
-        for kwds, idx in [
-            ({}, allIdx),
-            ({"copy": True}, allIdx),
-            ({"where": boolIdx}, boolIdx),
-            ({"where": sliceIdx}, sliceIdx),
-            ({"where": boolIdx, "copy": True}, boolIdx),
-            ({"where": sliceIdx, "copy": True}, sliceIdx),
-            ]:
-            
-            d = catalog.extract("*", **kwds)
-            self.assert_(numpy.all(d["a.b.c1"] == catalog.get("a.b.c1")[idx]))
-            self.assert_(numpy.all(d["a.b.c2"] == catalog.get("a.b.c2")[idx]))
-            self.assert_(numpy.all(d["a.d1"] == catalog.get("a.d1")[idx]))
-            self.assert_(numpy.all(d["a.d2"] == catalog.get("a.d2")[idx]))
-            self.assert_(numpy.all(d["q.e1.x"] == catalog.get("q.e1.x")[idx]))
-            self.assert_(numpy.all(d["q.e1.y"] == catalog.get("q.e1.y")[idx]))
-            cov = d["q.e2"]
-            for i in range(covKey.getSize()):
-                for j in range(covKey.getSize()):
-                    self.assert_(numpy.all(cov[:,i,j] == catalog.get(covKey[i,j])[idx]))
-            if "copy" in kwds or idx is boolIdx:
-                for col in d.values():
-                    self.assert_(col.flags.c_contiguous)
-
 #-=-=-=-=-=-=-=-=-=-=-=-=-=-=-=-=-=-=-=-=-=-=-=-=-=-=-=-=-=-=-=-=-=-=-=-=-=-=-=-
 
 def suite():
